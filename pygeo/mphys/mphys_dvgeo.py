--- conflicted
+++ resolved
@@ -986,68 +986,6 @@
                         jvtmp = np.dot(np.transpose(dcdx), dout)
                         d_inputs[dvname] += jvtmp
 
-<<<<<<< HEAD
-            for ptSetName in self.DVGeo.ptSetNames:
-                if ptSetName in self.omPtSetList:
-                    dout = d_outputs[ptSetName].reshape(len(d_outputs[ptSetName]) // 3, 3)
-
-                    # only do the calc. if d_output is not zero on ANY proc
-                    local_all_zeros = np.all(dout == 0)
-                    global_all_zeros = np.zeros(1, dtype=bool)
-                    # we need to communicate for this check otherwise we may hang
-                    self.comm.Allreduce([local_all_zeros, MPI.BOOL], [global_all_zeros, MPI.BOOL], MPI.LAND)
-
-                    # global_all_zeros is a numpy array of size 1
-                    if not global_all_zeros[0]:
-                        # TODO totalSensitivityTransProd is broken. does not work with zero surface nodes on a proc
-                        # xdot = self.DVGeo.totalSensitivityTransProd(dout, ptSetName)
-                        xdot = self.DVGeo.totalSensitivity(dout, ptSetName)
-
-                        # loop over dvs and accumulate
-                        xdotg = {}
-                        for k in xdot:
-                            # check if this dv is present
-                            if k in d_inputs:
-                                # do the allreduce
-                                # TODO reove the allreduce when this is fixed in openmdao
-                                # reduce the result ourselves for now. ideally, openmdao will do the reduction itself when this is fixed. this is because the bcast is also done by openmdao (pyoptsparse, but regardless, it is not done here, so reduce should also not be done here)
-                                xdotg[k] = self.comm.allreduce(xdot[k], op=MPI.SUM)
-
-                                # accumulate in the dict
-                                # TODO
-                                # because we only do one point set at a time, we always want the 0th
-                                # entry of this array since dvgeo always behaves like we are passing
-                                # in multiple objective seeds with totalSensitivity. we can remove the [0]
-                                # once we move back to totalSensitivityTransProd
-                                d_inputs[k] += xdotg[k][0]
-
-        elif mode == "fwd" and no > 0:
-            if self.update_jac:
-                self.constraintfuncsens = dict()
-                self.DVCon.evalFunctionsSens(self.constraintfuncsens, includeLinear=True)
-                # set the flag to False so we dont run the update again if this is called w/o a compute in between
-                self.update_jac = False
-
-            for constraintname in self.constraintfuncsens:
-                for dvname in self.constraintfuncsens[constraintname]:
-                    if outname in d_outputs:
-                        dcdx = self.constraintfuncsens[constraintname][dvname]
-                        din = d_inputs[dvname]
-                        jvmp = np.dot(dcdx, din)
-                        d_outputs[constraintname] += jvmp
-
-            for ptSetName in self.DVGeo.ptSetNames:
-                if ptSetName in self.omPtSetList:
-                    all_zeros = True
-                    for input_name in d_inputs:
-                        if np.any(d_inputs[input_name] != 0):
-                            all_zeros = False
-                            break
-
-                    if not all_zeros:
-                        dout = self.DVGeo.totalSensitivityProd(d_inputs, ptSetName)
-                        d_outputs[ptSetName] += dout.flatten()
-=======
             for _, DVGeo in self.DVGeos.items():
                 if isinstance(DVGeo, DVGeometryMulti):
                     ptSetNames = []
@@ -1091,4 +1029,40 @@
                                     # in multiple objective seeds with totalSensitivity. we can remove the [0]
                                     # once we move back to totalSensitivityTransProd
                                     d_inputs[k] += xdotg[k][0]
->>>>>>> 34710133
+
+        elif mode == "fwd" and no > 0:
+            if self.update_jac:
+                self.constraintfuncsens = dict()
+                self.DVCon.evalFunctionsSens(self.constraintfuncsens, includeLinear=True)
+                # set the flag to False so we dont run the update again if this is called w/o a compute in between
+                self.update_jac = False
+
+            for constraintname in self.constraintfuncsens:
+                for dvname in self.constraintfuncsens[constraintname]:
+                    if outname in d_outputs:
+                        dcdx = self.constraintfuncsens[constraintname][dvname]
+                        din = d_inputs[dvname]
+                        jvmp = np.dot(dcdx, din)
+                        d_outputs[constraintname] += jvmp
+
+            for _, DVGeo in self.DVGeos.items():
+                if isinstance(DVGeo, DVGeometryMulti):
+                    ptSetNames = []
+                    for comp in DVGeo.DVGeoDict.keys():
+                        for ptSet in DVGeo.DVGeoDict[comp].ptSetNames:
+                            if ptSet not in ptSetNames:
+                                ptSetNames.append(ptSet)
+                else:
+                    ptSetNames = DVGeo.ptSetNames
+
+            for ptSetName in ptSetNames:
+                if ptSetName in self.omPtSetList:
+                    all_zeros = True
+                    for input_name in d_inputs:
+                        if np.any(d_inputs[input_name] != 0):
+                            all_zeros = False
+                            break
+
+                    if not all_zeros:
+                        dout = DVGeo.totalSensitivityProd(d_inputs, ptSetName)
+                        d_outputs[ptSetName] += dout.flatten()
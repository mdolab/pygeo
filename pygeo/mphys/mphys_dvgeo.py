--- conflicted
+++ resolved
@@ -994,10 +994,9 @@
                             d_inputs[dvname] += jvtmp
 
             for _, DVGeo in self.DVGeos.items():
-<<<<<<< HEAD
                 dvs = DVGeo.getVarNames()
-                for ptSetName in DVGeo.ptSetNames:
-=======
+
+                # Collet point sets from all DVGeos if DVGeometryMulti object
                 if isinstance(DVGeo, DVGeometryMulti):
                     ptSetNames = []
                     for comp in DVGeo.DVGeoDict.keys():
@@ -1008,7 +1007,6 @@
                     ptSetNames = DVGeo.ptSetNames
 
                 for ptSetName in ptSetNames:
->>>>>>> 191046d4
                     if ptSetName in self.omPtSetList:
                         # Process the seeds
                         if doFwd:

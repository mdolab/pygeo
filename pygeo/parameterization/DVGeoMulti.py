# Standard Python modules
from collections import OrderedDict

# External modules
from baseclasses.utils import Error
from mpi4py import MPI
import numpy as np
from scipy import sparse
from scipy.spatial.distance import cdist
from copy import deepcopy
from pyspline.utils import closeTecplot, openTecplot, writeTecplot1D


try:
    # External modules
    from pysurf import (
        adtAPI,
        adtAPI_cs,
        curveSearchAPI,
        curveSearchAPI_cs,
        intersectionAPI,
        intersectionAPI_cs,
        tecplot_interface,
        tsurf_tools,
        utilitiesAPI,
        utilitiesAPI_cs,
    )

    pysurfInstalled = True
except ImportError:
    pysurfInstalled = False


class DVGeometryMulti:
    """
    A class for manipulating multiple components using multiple FFDs
    and handling design changes near component intersections.

    Parameters
    ----------
    comm : MPI.IntraComm, optional
       The communicator associated with this geometry object.
       This is also used to parallelize the triangulated meshes.

    checkDVs : bool, optional
        Flag to check whether there are duplicate DV names in or across components.

    debug : bool, optional
        Flag to generate output useful for debugging the intersection setup.

    isComplex : bool, optional
        Flag to use complex variables for complex step verification.

    """

    def __init__(self, comm=MPI.COMM_WORLD, filletIntersection=False, checkDVs=True, debug=False, isComplex=False):
        # Check to make sure pySurf is installed before initializing
        if not pysurfInstalled and not filletIntersection:
            raise ImportError("pySurf is not installed and is required to use DVGeometryMulti outside of fillet mode.")

        self.compNames = []
        self.comps = OrderedDict()
        self.DVGeoDict = OrderedDict()
        self.points = OrderedDict()
        self.updated = {}
        self.intersectComps = []

        self.comm = comm
        self.filletIntersection = filletIntersection
        self.checkDVs = checkDVs
        self.debug = debug
        self.complex = isComplex

        # dictionary to save any coordinate transformations we are given
        self.coordXfer = {}

        # Set real or complex Fortran API
        if isComplex:
            self.dtype = complex
            if not filletIntersection:
                self.adtAPI = adtAPI_cs.adtapi
        else:
            self.dtype = float
            if not filletIntersection:
                self.adtAPI = adtAPI.adtapi

    def addComponent(
        self,
        comp,
        DVGeo=None,
        triMesh=None,
        points=None,
        scale=1.0,
        bbox=None,
        pointSetKwargs=None,
    ):
        """
        Method to add components to the DVGeometryMulti object.

        Parameters
        ----------
        comp : str
            The name of the component.

        DVGeo : DVGeometry, optional
            The DVGeometry object defining the component FFD.
            This is needed in all cases except when the component is a fillet.

        triMesh : str, optional
            Path to the triangulated mesh file for this component.

        points: str, optional
            Path to the .dat file of points for this component.
            This unstructured data is only valid for a fillet component or its adjacent surfaces.

        scale : float, optional
            A multiplicative scaling factor applied to the triangulated mesh coordinates.
            Useful for when the scales of the triangulated and CFD meshes do not match.

        bbox : dict, optional
            Specify a bounding box that is different from the bounds of the FFD.
            The keys can include ``xmin``, ``xmax``, ``ymin``, ``ymax``, ``zmin``, ``zmax``.
            If any of these are not provided, the FFD bound is used.

        pointSetKwargs : dict, optional
            Keyword arguments to be passed to the component addPointSet call for the triangulated mesh.

        """
        if DVGeo is None and self.filletIntersection is False:
            raise Error("DVGeo must be assigned for non-fillet DVGeoMulti components")

        if self.filletIntersection is False and points is not None:
            raise Error("Unstructured point data is only valid for fillet DVGeoMulti")

        # determine whether this component is a fillet or a normal surface
        if DVGeo is None:
            isFillet = True
        else:
            isFillet = False

        # Assign mutable defaults
        if bbox is None:
            bbox = {}
        if pointSetKwargs is None:
            pointSetKwargs = {}

        # fillets don't have a DVGeo to get a bounding box from and don't need it
        if isFillet:
            xMin = xMax = 3 * [0]

        # standard components need a bounding box to associate points with each FFD
        else:
            # we will need the bounding box information later on, so save this here
            xMin, xMax = DVGeo.FFD.getBounds()

            # also we might want to modify the bounding box if the user specified any coordinates
            if "xmin" in bbox:
                xMin[0] = bbox["xmin"]
            if "ymin" in bbox:
                xMin[1] = bbox["ymin"]
            if "zmin" in bbox:
                xMin[2] = bbox["zmin"]
            if "xmax" in bbox:
                xMax[0] = bbox["xmax"]
            if "ymax" in bbox:
                xMax[1] = bbox["ymax"]
            if "zmax" in bbox:
                xMax[2] = bbox["zmax"]

        if triMesh is not None:
            # We also need to read the triMesh and save the points
            nodes, triConn, triConnStack, barsConn = self._readCGNSFile(triMesh)

            # scale the nodes
            nodes *= scale

            # We will split up the points by processor when adding them to the component DVGeo

            # Compute the processor sizes with integer division
            sizes = np.zeros(self.comm.size, dtype="intc")
            nPts = nodes.shape[0]
            sizes[:] = nPts // self.comm.size

            # Add the leftovers
            sizes[: nPts % self.comm.size] += 1

            # Compute the processor displacements
            disp = np.zeros(self.comm.size + 1, dtype="intc")
            disp[1:] = np.cumsum(sizes)

            # Save the size and displacement in a dictionary
            triMeshData = {}
            triMeshData["sizes"] = sizes
            triMeshData["disp"] = disp

            # Split up the points into the points for this processor
            procNodes = nodes[disp[self.comm.rank] : disp[self.comm.rank + 1]]

            # Add these points to the component DVGeo
            DVGeo.addPointSet(procNodes, "triMesh", **pointSetKwargs)
        else:
            # the user has not provided a triangulated surface mesh for this file
            nodes = None
            triConn = None
            triConnStack = None
            barsConn = None
            triMeshData = None

        # we have a fillet so no structured surfaces are necessary
        if self.filletIntersection:
            if points is not None:
                # save unstructured point data
                surfPts = self._readDATFile(points, surf=True)

        # we have a fillet so no structured surfaces are necessary
        if self.filletIntersection:
            if points is not None:
                # save unstructured point data
                surfPts = self._readDATFile(points, surf=True)

                # scale the nodes
                surfPts *= scale
                nodes = surfPts

                # add these points to the corresponding dvgeo unless this component is a fillet
                if not isFillet:
                    DVGeo.addPointSet(nodes, f"{comp}DatPts", **pointSetKwargs)

            else:
                nodes = None

            # initialize the component object
            # a different class is used for fillets & their adjacent components
            component = Comp(comp, isFillet, nodes, DVGeo, xMin, xMax, self.comm)

        # we have a standard intersection group which has structured surfaces
        else:
            if triMesh is not None:
                # We also need to read the triMesh and save the points
                nodes, triConn, triConnStack, barsConn = self._readCGNSFile(triMesh)

                # scale the nodes
                nodes *= scale

                # add these points to the corresponding dvgeo
                DVGeo.addPointSet(nodes, "triMesh", **pointSetKwargs)
            else:
                # the user has not provided a triangulated surface mesh for this file
                nodes = None
                triConn = None
                triConnStack = None
                barsConn = None

            # initialize the component object
            component = component(comp, DVGeo, nodes, triConn, triConnStack, barsConn, xMin, xMax, triMeshData)

        # add component object to the dictionary and list keeping track of components
        # if this component is a fillet (no DVGeo) put in a separate list to avoid unnecessary checks for a DVGeo later
        self.comps[comp] = component
        self.compNames.append(comp)

        # also save the DVGeometry pointer in the dictionary we pass back (fillet entry will be None)
        self.DVGeoDict[comp] = DVGeo

    def addIntersection(
        self,
        compA,
        compB,
        filletComp=None,
        dStarA=0.2,
        dStarB=0.2,
        featureCurves=None,
        distTol=1e-14,
        project=False,
        marchDir=1,
        includeCurves=False,
        slidingCurves=None,
        intDir=None,
        curveEpsDict=None,
        trackSurfaces=None,
        excludeSurfaces=None,
        remeshBwd=True,
        anisotropy=[1.0, 1.0, 1.0],
        tangency=False,
        rotate=None,
    ):
        """
        Method that defines intersections between components.

        Parameters
        ----------
        compA : str
            The name of the first component.

        compB : str
            The name of the second component.

        filletComp : str
            The name of the fillet component.

        dStarA : float, optional
            Distance from the intersection over which the inverse-distance deformation is applied on compA.

        dStarB : float, optional
            Distance from the intersection over which the inverse-distance deformation is applied on compB.

        featureCurves : list or dict, optional
            Points on feature curves will remain on the same curve after deformations and projections.
            Feature curves can be specified as a list of curve names.
            In this case, the march direction for all curves is ``marchDir``.
            Alternatively, a dictionary can be provided.
            In this case, the keys are the curve names and the values are the march directions for each curve.
            See ``marchDir`` for the definition of march direction.

        distTol : float, optional
            Distance tolerance to merge nearby nodes in the intersection curve.

        project : bool, optional
            Flag to specify whether to project points to curves and surfaces after the deformation step.

        marchDir : int, optional
            The side of the intersection where the feature curves are remeshed.
            The sign determines the direction and the value (1, 2, 3) specifies the axis (x, y, z).
            If ``remeshBwd`` is True, the other side is also remeshed.
            In this case, the march direction only serves to define the 'free end' of the feature curve.
            If None, the entire curve is remeshed.
            This argument is only used if a list is provided for ``featureCurves``.

        includeCurves : bool, optional
            Flag to specify whether to include features curves in the inverse-distance deformation.

        slidingCurves : list, optional
            The list of curves to project to, but on which the mesh nodes are not frozen in their initial positions.
            This allows the mesh nodes to slide along the feature curve.

        intDir : int, optional
            If there are multiple intersection curves, this specifies which curve to choose.
            The sign determines the direction and the value (1, 2, 3) specifies the axis (x, y, z).
            For example, -1 specifies the intersection curve as the one that is further in the negative x-direction.

        curveEpsDict : dict, optional
            Required if using feature curves.
            The keys of the dictionary are the curve names and the values are distances.
            All points within the specified distance from the curve are considered to be on the curve.

        trackSurfaces : dict, optional
            Points on tracked surfaces will remain on the same surfaces after deformations and projections.
            The keys of the dictionary are the surface names and the values are distances.
            All points within the specified distance from the surface are considered to be on the surface.

        excludeSurfaces : dict, optional
            Points on excluded surfaces are removed from the intersection computations.
            The keys of the dictionary are the surface names and the values are distances.
            All points within the specified distance from the surface are considered to be on the surface.

        remeshBwd : bool, optional
            Flag to specify whether to remesh feature curves on the side opposite that
            which is specified by the march direction.

        anisotropy : list of float, optional
            List with three entries specifying scaling factors in the [x, y, z] directions.
            The factors multiply the [x, y, z] distances used in the curve-based deformation.
            Smaller factors in a certain direction will amplify the effect of the parts of the curve
            that lie in that direction from the points being warped.
            This tends to increase the mesh quality in one direction at the expense of other directions.
            This can be useful when the initial intersection curve is skewed.

        """
        # only necessary in fillet but store because there's a broad check later
        self.rotate = rotate

        # initialize a fillet intersection object
        if self.filletIntersection:
            if filletComp is None:
                print("no")

            inter = FilletIntersection(compA, compB, filletComp, distTol, self, self.dtype, tangency, rotate)

        # initialize a standard intersection object
        else:
            # Assign mutable defaults
            if featureCurves is None:
                featureCurves = []
            if slidingCurves is None:
                slidingCurves = []
            if curveEpsDict is None:
                curveEpsDict = {}
            if trackSurfaces is None:
                trackSurfaces = {}
            if excludeSurfaces is None:
                excludeSurfaces = {}

            inter = CompIntersection(
                compA,
                compB,
                dStarA,
                dStarB,
                featureCurves,
                distTol,
                self,
                project,
                marchDir,
                includeCurves,
                slidingCurves,
                intDir,
                curveEpsDict,
                trackSurfaces,
                excludeSurfaces,
                remeshBwd,
                anisotropy,
                self.debug,
                self.dtype,
            )

        self.intersectComps.append(inter)

        return inter

    def addCurve(self, compName, curveFiles=None, curvePtsArray=None, origConfig=True, coordXfer=None, diff=1e-2):
        """
        If using coordXfer callback function, the curvePts need to be in the ADflow reference frame
        and the callback function needs to be passed in

        curveFiles assumes you have a dat file or files in the format Pointwise exports or a similar version
        This is either a list of files where each looks like:
        - row 1: header
        - row 2-end: x y z of point on curve
        or a singular file with similar sections for each individual connector:
        - row 1: header specifying how many points are on that connector
        - row 2-that number: x y z of point
        - where this repeats for as many segments make up the connector
        """
        if not self.filletIntersection:
            print("no")  # TODO real error

        if curveFiles is not None:
            curvePts = self._readDATFile(curveFiles, surf=False)
        elif curvePtsArray is not None:
            curvePts = np.atleast_2d(curvePtsArray)
        else:
            print("no")

        # figure out which component and fillet we're dealing with
        comp = self.comps[compName]

        vec = False

        # add this curve to the component's DVGeo as a pointset so it gets deformed in the FFD
        ptSetName = f"{compName}_curve"
        comp.curvePtsName = ptSetName
        comp.curvePts = curvePts
        comp.curvePtsOrig = deepcopy(curvePts)

        if self.filletIntersection and self.rotate:
            vec = True

            # embed three points in the FFD for each curve - one perturbed in x, y, and z
            ptSetNameX = f"{compName}_curve_offset_X"
            ptSetNameY = f"{compName}_curve_offset_Y"
            ptSetNameZ = f"{compName}_curve_offset_Z"

            ptsX = deepcopy(curvePts)
            ptsY = deepcopy(curvePts)
            ptsZ = deepcopy(curvePts)
            # ptsX -= diff
            # ptsY -= diff
            # ptsZ -= diff
            ptsX -= [diff, 0, 0]
            ptsY -= [0, diff, 0]
            ptsZ -= [0, 0, diff]

            # add each offset curve to the component's DVGeo as a pointset so they get deformed in the FFD
            comp.offsetCurvePtsNameX = ptSetNameX
            comp.offsetCurvePtsNameY = ptSetNameY
            comp.offsetCurvePtsNameZ = ptSetNameZ

            comp.offsetPtsX = ptsX
            comp.offsetPtsY = ptsY
            comp.offsetPtsZ = ptsZ

            comp.offsetCurvePtsOrigX = deepcopy(ptsX)
            comp.offsetCurvePtsOrigY = deepcopy(ptsY)
            comp.offsetCurvePtsOrigZ = deepcopy(ptsZ)

            # get the initial vector so we can calculate rotations
            vecX = comp.curvePts - ptsX
            vecY = comp.curvePts - ptsY
            vecZ = comp.curvePts - ptsZ

            comp.vecX = vecX / np.linalg.norm(vecX)
            comp.vecY = vecY / np.linalg.norm(vecY)
            comp.vecZ = vecZ / np.linalg.norm(vecZ)

            comp.vecOrigX = deepcopy(vecX)
            comp.vecOrigY = deepcopy(vecY)
            comp.vecOrigZ = deepcopy(vecZ)

        # add the curve pointset to the component's DVGeo
        comp.DVGeo.addPointSet(curvePts, ptSetName, origConfig=origConfig, coordXfer=coordXfer)

        if vec:
            comp.DVGeo.addPointSet(ptsX, ptSetNameX, origConfig=origConfig, coordXfer=coordXfer)
            comp.DVGeo.addPointSet(ptsY, ptSetNameY, origConfig=origConfig, coordXfer=coordXfer)
            comp.DVGeo.addPointSet(ptsZ, ptSetNameZ, origConfig=origConfig, coordXfer=coordXfer)

        # add the curve pointset to DVGeoMulti
        self.points[ptSetName] = PointSet(curvePts, comm=self.comm, comp=compName)

        if vec:
            self.points[ptSetNameX] = PointSet(ptsX, comm=self.comm, comp=compName)
            self.points[ptSetNameY] = PointSet(ptsY, comm=self.comm, comp=compName)
            self.points[ptSetNameZ] = PointSet(ptsZ, comm=self.comm, comp=compName)

        # add the curve pointset to the intersection
        for IC in self.intersectComps:
            IC.addPointSet(curvePts, ptSetName, [], self.comm)

            if vec:
                IC.addPointSet(ptsX, ptSetNameX, [], self.comm)
                IC.addPointSet(ptsY, ptSetNameY, [], self.comm)
                IC.addPointSet(ptsZ, ptSetNameZ, [], self.comm)

        # print(f"awrite {compName} curve from proc {self.comm.rank}")
        # np.savetxt(f"comp{compName}_{self.comm.rank}.txt", curvePts)

    def getDVGeoDict(self):
        """Return a dictionary of component DVGeo objects."""
        return self.DVGeoDict

    def addPointSet(
        self, points, ptName, familyName=None, compNames=None, comm=None, applyIC=False, coordXfer=None, **kwargs
    ):
        """
        Add a set of coordinates to DVGeometryMulti.
        The is the main way that geometry, in the form of a coordinate list, is manipulated.

        Parameters
        ----------
        points : array, size (N,3)
            The coordinates to embed.
            These coordinates should all be inside at least one FFD volume.
        ptName : str
            A user supplied name to associate with the set of coordinates.
            This name will need to be provided when updating the coordinates
            or when getting the derivatives of the coordinates.
        ptName : str, optional
            A user supplied name to associate with the mesh family that this set of coordinates belongs to.
            This is needed to grab the correct points from the CFD mesh.
        compNames : list, optional
            A list of component names that this point set should be added to.
            To ease bookkeeping, an empty point set with ptName will be added to components not in this list.
            If a list is not provided, this point set is added to all components.
        comm : MPI.IntraComm, optional
            The communicator that is associated with the added point set.
        applyIC : bool, optional
            Flag to specify whether this point set will follow the updated intersection curve(s).
            This is typically only needed for the CFD surface mesh.
        coordXfer : function, optional
            See DVGeo docs

        """

        # Do the very first coordXfer if it exists
        # We do not need to pass a coordXfer callback all the way through
        # because it already exists in the DVGeoMulti level
        if coordXfer is not None:
            self.coordXfer[ptName] = coordXfer

            points = self.coordXfer[ptName](points, mode="bwd", applyDisplacement=True)

        # if compList is not provided, we use all components
        if compNames is None:
            compNames = self.compNames

        # before we do anything, we need to create surface ADTs
        # for which the user provided triangulated meshes
        if not self.filletIntersection:
            for comp in compNames:
                # check if we have a trimesh for this component
                if self.comps[comp].triMesh:
                    # Now we build the ADT using pySurf
                    # Set bounding box for new tree
                    BBox = np.zeros((2, 3))
                    useBBox = False

                    # dummy connectivity data for quad elements since we have all tris
                    quadConn = np.zeros((0, 4))

                    # Compute set of nodal normals by taking the average normal of all
                    # elements surrounding the node. This allows the meshing algorithms,
                    # for instance, to march in an average direction near kinks.
                    nodal_normals = self.adtAPI.adtcomputenodalnormals(
                        self.comps[comp].nodes.T,
                        self.comps[comp].triConnStack.T,
                        quadConn.T,
                    )
                    self.comps[comp].nodal_normals = nodal_normals.T

                    # Create new tree (the tree itself is stored in Fortran level)
                    self.adtAPI.adtbuildsurfaceadt(
                        self.comps[comp].nodes.T,
                        self.comps[comp].triConnStack.T,
                        quadConn.T,
                        BBox.T,
                        useBBox,
                        MPI.COMM_SELF.py2f(),
                        comp,
                    )
        else:
            if familyName is not None:
                compNames = [familyName]

        if self.debug:
            print(f"addPointSet {ptName} to {compNames} applyIC {applyIC}")

        # create the pointset class
        if self.filletIntersection:
            comp = compNames[0]
            comm = self.comm
        else:
            comp = None

        self.points[ptName] = PointSet(points, comm=comm, comp=comp)

        for comp in self.compNames:
            # initialize the list for this component
            self.points[ptName].compMap[comp] = []
            self.points[ptName].compMapFlat[comp] = []

        # is this intersection group a fillet or normal
        if self.filletIntersection:
            # is this pointset being added to a fillet component or a controlled component
            # only find intersections if this is the mesh pointset (applyIC=True)
            # if this is from a constraint (applyIC=False) skip this step
            if familyName == "fillet" and applyIC:
                for IC in self.intersectComps:
                    # find the points on the fillet that match each intersection
                    # compAInterPts, compAInterInd = IC.findIntersection(
                    #     points.astype(float), IC.compA.curvePts.astype(float)
                    # )
                    # compBInterPts, compBInterInd = IC.findIntersection(
                    #     points.astype(float), IC.compB.curvePts.astype(float)
                    # )
                    compAInterPtsLocal, compAInterIndLocal, compACurvePtDistLocal, compACurveIndLocal = (
                        IC.findIntersection(points, IC.compA.curvePts)
                    )
                    compBInterPtsLocal, compBInterIndLocal, compBCurvePtDistLocal, compBCurveIndLocal = (
                        IC.findIntersection(points, IC.compB.curvePts)
                    )

                    _, _, compAInterPts, compAInterInd = IC._commCurveProj(
                        compAInterPtsLocal, compAInterIndLocal, self.comm
                    )
                    _, _, compBInterPts, compBInterInd = IC._commCurveProj(
                        compBInterPtsLocal, compBInterIndLocal, self.comm
                    )

                    _, _, compACurvePtDist, _ = IC._commCurveProj(
                        compACurvePtDistLocal, compACurveIndLocal, self.comm, reshape=False
                    )
                    _, _, compBCurvePtDist, _ = IC._commCurveProj(
                        compBCurvePtDistLocal, compBCurveIndLocal, self.comm, reshape=False
                    )

                    compAInterPts.dtype = self.dtype
                    compBInterPts.dtype = self.dtype

                    # add those intersection points to each DVGeo so they get deformed with the FFD
                    compAPtsName = f"{IC.compA.name}_fillet_intersection_main"
                    compBPtsName = f"{IC.compB.name}_fillet_intersection_main"

                    IC.compA.DVGeo.addPointSet(compAInterPts, compAPtsName)
                    IC.compB.DVGeo.addPointSet(compBInterPts, compBPtsName)

                    # add intersection points to DVGeoMulti too
                    self.points[compAPtsName] = PointSet(compAInterPts, comm=comm, comp=IC.compA.name)
                    self.points[compBPtsName] = PointSet(compBInterPts, comm=comm, comp=IC.compB.name)

                    # save the indices in the fillet component
                    IC.filletComp.compAInterInd = compAInterInd
                    IC.filletComp.compBInterInd = compBInterInd

                    # save the point-curve distances in the fillet component
                    IC.filletComp.compACurvePtDist = compACurvePtDist
                    IC.filletComp.compBCurvePtDist = compBCurvePtDist

                    # save the names of the fillet intersection pointsets to find them later
                    IC.filletComp.compAPtsName = compAPtsName
                    IC.filletComp.compBPtsName = compBPtsName

                    # add the points to the intersection object
                    for IC in self.intersectComps:
                        IC.addPointSet(compAInterPts, compAPtsName, [], comm)
                        IC.addPointSet(compBInterPts, compBPtsName, [], comm)

        # non-fillet intersections require more checking
        else:
            # we now need to create the component mapping information
            for i in range(self.points[ptName].nPts):
                # initial flags
                inFFD = False
                proj = False
                projList = []

                # loop over components and check if this point is in a single BBox
                for comp in compNames:
                    # apply a small tolerance for the bounding box in case points are coincident with the FFD
                    boundTol = 1e-16
                    xMin = self.comps[comp].xMin
                    xMax = self.comps[comp].xMax
                    xMin -= np.abs(xMin * boundTol) + boundTol
                    xMax += np.abs(xMax * boundTol) + boundTol

                    # check if inside
                    if (
                        xMin[0] < points[i, 0] < xMax[0]
                        and xMin[1] < points[i, 1] < xMax[1]
                        and xMin[2] < points[i, 2] < xMax[2]
                    ):
                        # add this component to the projection list
                        projList.append(comp)

                        # this point was not inside any other FFD before
                        if not inFFD:
                            inFFD = True
                            inComp = comp
                        # this point was inside another FFD, so we need to project it...
                        else:
                            # set the projection flag
                            proj = True

                # project this point to components, we need to set inComp string
                if proj:
                    # set a high initial distance
                    dMin2 = 1e10

                    # TODO need to skip this or have some alternate version of assigning a point that's in 2

                    # loop over the components
                    for comp in compNames:
                        # check if this component is in the projList
                        if comp in projList:
                            # check if we have an ADT:
                            if self.comps[comp].triMesh:
                                # Initialize reference values (see explanation above)
                                numPts = 1
                                dist2 = np.ones(numPts, dtype=self.dtype) * 1e10
                                xyzProj = np.zeros((numPts, 3), dtype=self.dtype)
                                normProjNotNorm = np.zeros((numPts, 3), dtype=self.dtype)

                                # Call projection function
                                _, _, _, _ = self.adtAPI.adtmindistancesearch(
                                    points[i].T,
                                    comp,
                                    dist2,
                                    xyzProj.T,
                                    self.comps[comp].nodal_normals.T,
                                    normProjNotNorm.T,
                                )

                                # if this is closer than the previous min, take this comp
                                if dist2 < dMin2:
                                    dMin2 = dist2[0]
                                    inComp = comp

                            else:
                                raise Error(
                                    f"The point at (x, y, z) = ({points[i, 0]:.3f}, {points[i, 1]:.3f} {points[i, 2]:.3f})"
                                    + f"in point set {ptName} is inside multiple FFDs but a triangulated mesh "
                                    + f"for component {comp} is not provided to determine which component owns this point."
                                )

                # this point was inside at least one FFD. If it was inside multiple,
                # we projected it before to figure out which component it should belong to
                if inFFD:
                    # we can add the point index to the list of points inComp owns
                    self.points[ptName].compMap[inComp].append(i)

                    # also create a flattened version of the compMap
                    for j in range(3):
                        self.points[ptName].compMapFlat[inComp].append(3 * i + j)

                # this point is outside any FFD...
                else:
                    raise Error(
                        f"The point at (x, y, z) = ({points[i, 0]:.3f}, {points[i, 1]:.3f} {points[i, 2]:.3f}) "
                        + f"in point set {ptName} is not inside any FFDs."
                    )

        # using the mapping array, add the pointsets to respective DVGeo objects
        if not self.filletIntersection:
            for comp in compNames:
                compMap = self.points[ptName].compMap[comp]
                self.comps[comp].DVGeo.addPointSet(points[compMap], ptName, **kwargs)
                self.comps[comp].surfPtsName = ptName
                self.comps[comp].surfPts = points

        elif self.filletIntersection:
            for comp in compNames:
                # only save this as the surface points if it's the actual mesh pointset (applyIC=True)
                if applyIC:
                    self.comps[comp].surfPtsName = ptName
                    self.comps[comp].surfPtsOrig = deepcopy(points)
                    self.comps[comp].surfPts = points
                    self.comps[comp].nPts = len(points)

                if comp != "fillet":
                    self.comps[comp].DVGeo.addPointSet(points, ptName, **kwargs)
                # add a dummy array for indices
                # only necessary to fix test cases,
                elif applyIC:
                    for IC in self.intersectComps:
                        IC.indices = np.linspace(0, len(points) - 1, len(points), dtype=int)

        # check if this pointset will get the IC treatment
        if applyIC:
            # loop over the intersections and add pointsets
            for IC in self.intersectComps:
                IC.addPointSet(points, ptName, self.points[ptName].compMap, comm)

        # finally, we can deallocate the ADTs
        if not self.filletIntersection:
            for comp in compNames:
                if self.comps[comp].triMesh:
                    self.adtAPI.adtdeallocateadts(comp)

        # mark this pointset as up to date
        self.updated[ptName] = False

    def setDesignVars(self, dvDict):
        """
        Standard routine for setting design variables from a design variable dictionary.

        Parameters
        ----------
        dvDict : dict
            Dictionary of design variables.
            The keys of the dictionary must correspond to the design variable names.
            Any additional keys in the dictionary are simply ignored.

        """
        # Check if we have duplicate DV names
        if self.checkDVs:
            dvNames = self.getVarNames()
            duplicates = len(dvNames) != len(set(dvNames))
            if duplicates:
                raise Error(
                    "There are duplicate DV names in a component or across components. "
                    "If this is intended, initialize the DVGeometryMulti class with checkDVs=False."
                )

        # loop over the components and set the values
        for comp in self.compNames:
            if self.comps[comp].DVGeo is not None:
                self.comps[comp].DVGeo.setDesignVars(dvDict)

        # We need to give the updated coordinates to each of the
        # intersectComps (if we have any) so they can update the new intersection curve
        for IC in self.intersectComps:
            IC.setSurface(self.comm)

        # Flag all the pointSets as not being up to date:
        for pointSet in self.updated:
            self.updated[pointSet] = False

    def getValues(self):
        """
        Generic routine to return the current set of design variables.
        Values are returned in a dictionary format that would be suitable for a subsequent call to setDesignVars().

        Returns
        -------
        dvDict : dict
            Dictionary of design variables.

        """

        dvDict = {}
        # we need to loop over each DVGeo object and get the DVs
        for comp in self.compNames:
            if self.comps[comp].DVGeo is not None:
                dvDictComp = self.comps[comp].DVGeo.getValues()
                # we need to loop over these DVs
                for k, v in dvDictComp.items():
                    dvDict[k] = v

        return dvDict

    def update(self, ptSetName, config=None):
        """
        This is the main routine for returning coordinates that have been updated by design variables.
        Multiple configs are not supported.

        Parameters
        ----------
        ptSetName : str
            Name of point set to return.
            This must match one of those added in an :func:`addPointSet()` call.

        """
        # get the new points
        newPts = np.zeros((self.points[ptSetName].nPts, 3), dtype=self.dtype)

        # we first need to update all points with their respective DVGeo objects
        for compName, comp in self.comps.items():
            if comp.DVGeo is not None:
                if ptSetName in comp.DVGeo.ptSetNames:  # TODO make this work with old Multi
                    ptsComp = comp.DVGeo.update(ptSetName)

                    # now save this info with the pointset mapping
                    if not self.filletIntersection:
                        ptMap = self.points[ptSetName].compMap[compName]
                        newPts[ptMap] = ptsComp
                    else:
                        newPts = ptsComp

        comp = self.comps[self.points[ptSetName].comp]
        if comp.isFillet:
            newPts = comp.surfPts

        # get the delta
        delta = newPts - self.points[ptSetName].points

        # then apply the intersection treatment
        for IC in self.intersectComps:
            # check if this IC is active for this ptSet
            if ptSetName in IC.points:
                delta = IC.update(ptSetName, delta, comp)

        # now we are ready to take the delta which may be modified by the intersections
        newPts = self.points[ptSetName].points + delta

        # now, project the points that were warped back onto the trimesh
        for IC in self.intersectComps:
            if IC.projectFlag and ptSetName in IC.points:
                # new points will be modified in place using the newPts array
                IC.project(ptSetName, newPts)

        # set the pointset up to date
        self.updated[ptSetName] = True

        # apply coord transformation on newPts
        if ptSetName in self.coordXfer:
            newPts = self.coordXfer[ptSetName](newPts, mode="fwd", applyDisplacement=True)

        self.points[ptSetName].points = newPts

        return newPts

    def pointSetUpToDate(self, ptSetName):
        """
        This is used externally to query if the object needs to update its point set or not.
        When update() is called with a point set, the self.updated value for pointSet is flagged as True.
        We reset all flags to False when design variables are set because nothing (in general) will up to date anymore.
        Here we just return that flag.

        Parameters
        ----------
        ptSetName : str
            The name of the pointset to check.

        """
        if ptSetName in self.updated:
            return self.updated[ptSetName]
        else:
            return True

    def getNDV(self):
        """Return the number of DVs."""
        # Loop over components and sum the number of DVs
        nDV = 0
        for name in self.compNames:
            comp = self.comps[name]
            if comp.DVGeo is not None:
                nDV += comp.DVGeo.getNDV()
        return nDV

    def getVarNames(self, pyOptSparse=False):
        """
        Return a list of the design variable names.
        This is typically used when specifying a ``wrt=`` argument for pyOptSparse.

        Examples
        --------
        >>> optProb.addCon(.....wrt=DVGeo.getVarNames())

        """
        dvNames = []
        # create a list of DVs from each comp
        for comp in self.compNames:
            if self.comps[comp].DVGeo is not None:
                # first get the list of DVs from this component
                varNames = self.comps[comp].DVGeo.getVarNames()

                # add the component DVs to the full list
                dvNames.extend(varNames)

        return dvNames

    def getVarVals(self):
        dvVals = OrderedDict()

        for comp in self.compNames:
            DVGeo = self.comps[comp].DVGeo
            if DVGeo is not None:
                names = DVGeo.getVarNames()
                for dv in names:
                    if dv in DVGeo.DV_listGlobal:
                        val = DVGeo.DV_listGlobal[dv].nVal
                    elif dv in DVGeo.DV_listSpanwiseLocal:
                        val = DVGeo.DV_listSpanwiseLocal[dv].nVal
                    elif dv in DVGeo.DV_listSectionLocal:
                        val = DVGeo.DV_listSectionLocal[dv].nVal
                    else:
                        val = DVGeo.DV_listLocal[dv].nVal
                    dvVals[dv] = val

        return dvVals

    def totalSensitivity(self, dIdpt, ptSetName, comm=None, config=None):
        """
        This function computes sensitivity information.

        Specifically, it computes the following:
        :math:`\\frac{dX_{pt}}{dX_{DV}}^T \\frac{dI}{d_{pt}}`

        Parameters
        ----------
        dIdpt : array of size (Npt, 3) or (N, Npt, 3)

            This is the total derivative of the objective or function
            of interest with respect to the coordinates in
            'ptSetName'. This can be a single array of size (Npt, 3)
            **or** a group of N vectors of size (Npt, 3, N). If you
            have many to do, it is faster to do many at once.

        ptSetName : str
            The name of set of points we are dealing with

        comm : MPI.IntraComm, optional
            The communicator to use to reduce the final derivative.
            If comm is None, no reduction takes place.

        config : str or list, optional
            Define what configurations this design variable will be applied to
            Use a string for a single configuration or a list for multiple
            configurations. The default value of None implies that the design
            variable applies to *ALL* configurations.


        Returns
        -------
        dIdxDict : dict
            The dictionary containing the derivatives, suitable for pyOptSparse.

        Notes
        -----
        The ``child`` and ``nDVStore`` options are only used
        internally and should not be changed by the user.

        """

        # Compute the total Jacobian for this point set as long as this isn't a fillet (no DVGeo control)
        ptSetComp = self.comps[self.points[ptSetName].comp]  # todo this is dumb!!
        if ptSetComp is None or not ptSetComp.isFillet:
            self._computeTotalJacobian(ptSetName)

        # Make dIdpt at least 3D
        if len(dIdpt.shape) == 2:
            dIdpt = np.array([dIdpt])
        N = dIdpt.shape[0]

        # apply coord transformation on dIdpt if this pointset has it.
        if ptSetName in self.coordXfer:
            # loop over functions
            for ifunc in range(N):
                # its important to remember that dIdpt are vector-like values,
                # so we don't apply the transformations and only the rotations!
                dIdpt[ifunc] = self.coordXfer[ptSetName](dIdpt[ifunc], mode="bwd", applyDisplacement=False)

        # create a dictionary to save total sensitivity info that might come out of the ICs
        compSensList = []

        # if we projected points for any intersection treatment,
        # we need to propagate the derivative seed of the projected points
        # back to the seeds for the initial points we get after ID-warping
        for IC in self.intersectComps:
            if IC.projectFlag and ptSetName in IC.points:
                # initialize the seed contribution to the intersection seam and feature curves from project_b
                # fillet intersections don't track seams
                if not self.filletIntersection:
                    IC.seamBarProj[ptSetName] = np.zeros((N, IC.seam0.shape[0], IC.seam0.shape[1]))

                # we pass in dIdpt and the intersection object, along with pointset information the intersection
                # object adjusts the entries corresponding to projected points and passes back dIdpt in place.
                # if this is a component that surrounds a fillet, we don't get warping derivatives
                if ptSetComp.isFillet or not self.filletIntersection:
                    compSens = IC.project_b(ptSetName, dIdpt, comm, ptSetComp)

                    # append this to the dictionary list
                    compSensList.append(compSens)

        # do the transpose multiplication

        if self.debug:
            print(f"[{self.comm.rank}] finished project_b")

        # we need to go through all ICs bec even though some procs might not have points on the intersection,
        # communication is easier and we can reduce compSens as we compute them
        # fillet intersections do not do curve-based warping
        for IC in self.intersectComps:
            if not self.filletIntersection:
                if ptSetName in IC.points:
                    compSens = IC.sens(dIdpt, ptSetName, comm)
                    # save the sensitivities from the intersection stuff
                    compSensList.append(compSens)

        if self.debug:
            print(f"[{self.comm.rank}] finished IC.sens")

        # reshape the dIdpt array from [N] * [nPt] * [3] to  [N] * [nPt*3]
        dIdpt = dIdpt.reshape((dIdpt.shape[0], dIdpt.shape[1] * 3))

        # fillet pointset has no jacobian from FFD motion
        if ptSetComp.isFillet:
            pass

        # jacobian for the pointset
        else:
            jac = self.points[ptSetName].jac

            # this is the mat-vec product for the remaining seeds.
            # this only contains the effects of the FFD motion,
            # projections and intersections are handled separately in compSens
            dIdxT_local = jac.T.dot(dIdpt.T)
            dIdx_local = dIdxT_local.T

            # If we have a comm, globally reduce with sum
            if comm:
                dIdx = comm.allreduce(dIdx_local, op=MPI.SUM)
            else:
                dIdx = dIdx_local

        # use respective DVGeo's convert to dict functionality
        dIdxDict = OrderedDict()
        dvOffset = 0

        # convert dIdx from FFD motion into dIdxDict for pyOptSparse
        # non-fillet intersections can have pointsets that span multiple DVGeos
        # fillet has no dIdx from FFD motion
        if not self.filletIntersection:
            for comp in self.comps.values():
                DVGeo = comp.DVGeo
                nDVComp = DVGeo.getNDV()

                # we only do this if this component has at least one DV
                if nDVComp > 0:
                    # this part of the sensitivity matrix is owned by this dvgeo
                    dIdxComp = DVGeo.convertSensitivityToDict(dIdx[:, dvOffset : dvOffset + nDVComp])

                    for k, v in dIdxComp.items():
                        dIdxDict[k] = v

                    # also increment the offset
                    dvOffset += nDVComp

        # pointsets in fillet intersection are only tied to one component
        elif not ptSetComp.isFillet:
            DVGeo = ptSetComp.DVGeo
            nDVComp = DVGeo.getNDV()

            # we only do this if this component has at least one DV
            if nDVComp > 0:
                dIdxComp = DVGeo.convertSensitivityToDict(dIdx[:, dvOffset : dvOffset + nDVComp])

                for k, v in dIdxComp.items():
                    dIdxDict[k] = v

        # accumulate dIdxDict if we have derivatives from FFD
        if not ptSetComp.isFillet:
            # finally, we can add the contributions from intersections
            for compSens in compSensList:
                # loop over the items of compSens, which are guaranteed to be in dIdxDict
                for k, v in compSens.items():
                    # these will bring in effects from projections and intersection computations
                    dIdxDict[k] += v

        # add warping derivatives to dIdxDict for fillet
        else:
            compSens = compSensList[0]
            for key, val in compSens.items():
                dIdxDict[key] = val

        # fillet intersections don't have multiple DVGeos contributing to one pointset
        # manually add zeros to that entry
        if len(dIdxDict) < self.getNDV():
            dvVals = self.getVarVals()

            for dv, nVals in dvVals.items():
                if dv not in dIdxDict.keys():
                    dIdxDict[dv] = np.zeros((N, nVals))

        if self.debug:
            print(f"[{self.comm.rank}] finished DVGeo.totalSensitivity")

        return dIdxDict

    def addVariablesPyOpt(
        self,
        optProb,
        globalVars=True,
        localVars=True,
        sectionlocalVars=True,
        ignoreVars=None,
        freezeVars=None,
        comps=None,
    ):
        """
        Add the current set of variables to the optProb object.

        Parameters
        ----------
        optProb : pyOpt_optimization class
            Optimization problem definition to which variables are added

        globalVars : bool
            Flag specifying whether global variables are to be added

        localVars : bool
            Flag specifying whether local variables are to be added

        ignoreVars : list of strings
            List of design variables the user doesn't want to use
            as optimization variables.

        freezeVars : list of string
            List of design variables the user wants to add as optimization
            variables, but to have the lower and upper bounds set at the current
            variable. This effectively eliminates the variable, but it the variable
            is still part of the optimization.

        comps : list
            List of components we want to add the DVs of.
            If no list is provided, we will add DVs from all components.

        """

        # If no list was provided, we use all components
        if comps is None:
            comps = self.compNames

        # We can simply loop over all DV objects and call their respective addVariablesPyOpt function
        for comp in comps:
            if self.comps[comp].DVGeo is not None:
                self.comps[comp].DVGeo.addVariablesPyOpt(
                    optProb,
                    globalVars=globalVars,
                    localVars=localVars,
                    sectionlocalVars=sectionlocalVars,
                    ignoreVars=ignoreVars,
                    freezeVars=freezeVars,
                )

    def getLocalIndex(self, iVol, comp):
        """Return the local index mapping that points to the global coefficient list for a given volume.

        Parameters
        ----------
        iVol : int
            Index specifying the FFD volume.

        comp : str
            Name of the component.

        """

        # Call this on the component DVGeo
        DVGeo = self.comps[comp].DVGeo
        return DVGeo.FFD.topo.lIndex[iVol].copy()

    def writeCompSurf(self, compName, fileName):
        comp = self.comps[compName]
        comp.writeSurf(fileName)

    def writeCompCurve(self, compName, fileName, offset=None):
        comp = self.comps[compName]
        comp.writeCurve(fileName, offset)

    def writePointSet(self, name, fileName, solutionTime=None):
        """
        Write a given point set to a tecplot file

        Parameters
        ----------
        name : str
             The name of the point set to write to a file

        fileName : str
           Filename for tecplot file. Should have no extension, an
           extension will be added
        SolutionTime : float
            Solution time to write to the file. This could be a fictitious time to
            make visualization easier in tecplot.
        """

        coords = self.update(name)
        fileName = fileName + "_%s.dat" % name
        f = openTecplot(fileName, 3)
        writeTecplot1D(f, name, coords, solutionTime)
        closeTecplot(f)

    # ----------------------------------------------------------------------
    #        THE REMAINDER OF THE FUNCTIONS NEED NOT BE CALLED BY THE USER
    # ----------------------------------------------------------------------

    def _readCGNSFile(self, filename):
        # this function reads the unstructured CGNS grid in filename and returns
        # node coordinates and element connectivities.
        # Here, only the root proc reads the cgns file, broadcasts node and connectivity info.

        # only root proc reads the file
        if self.comm.rank == 0:
            print(f"Reading file {filename}")
            # use the default routine in tsurftools
            nodes, sectionDict = tsurf_tools.getCGNSsections(filename, comm=MPI.COMM_SELF)
            print("Finished reading the cgns file")

            # Convert the nodes to complex if necessary
            nodes = nodes.astype(self.dtype)

            triConn = {}
            triConnStack = np.zeros((0, 3), dtype=np.int8)
            barsConn = {}

            for part in sectionDict:
                if "triaConnF" in sectionDict[part].keys():
                    # this is a surface, read the tri connectivities
                    triConn[part.lower()] = sectionDict[part]["triaConnF"]
                    triConnStack = np.vstack((triConnStack, sectionDict[part]["triaConnF"]))

                if "barsConn" in sectionDict[part].keys():
                    # this is a curve, save the curve connectivity
                    barsConn[part.lower()] = sectionDict[part]["barsConn"]

            print(f"The {filename} mesh has {len(nodes)} nodes and {len(triConnStack)} elements.")
        else:
            # create these to receive the data
            nodes = None
            triConn = None
            triConnStack = None
            barsConn = None

        # each proc gets the nodes and connectivities
        nodes = self.comm.bcast(nodes, root=0)
        triConn = self.comm.bcast(triConn, root=0)
        triConnStack = self.comm.bcast(triConnStack, root=0)
        barsConn = self.comm.bcast(barsConn, root=0)

        return nodes, triConn, triConnStack, barsConn

    def _readDATFile(self, filename, surf=True):
        if surf:
            surfFile = open(filename, "r")
            nElem = int(surfFile.readline())
            surfPts = np.loadtxt(filename, skiprows=1, max_rows=nElem, dtype=self.dtype)
            points = surfPts[surfPts[:, 0].argsort()]
        else:
            curves = []

            # list of filenames
            # assume each file looks like
            # row 1: header
            # row 2-end: x y z of point on connector
            if isinstance(filename, list):
                for f in filename:
                    curvePts = np.loadtxt(f, skiprows=1, dtype=self.dtype)
                    curves.append(curvePts)

            # singular file
            # assume it is made up of sections for each connector from the mesh
            # where each looks like
            # row 1: header containing number of points on connector
            # row 2 - numPoints: x y z of point
            elif isinstance(filename, str):
                begin = 0
                with open(filename) as file:
                    while line := file.readline():
                        if " " not in line:
                            skip = int(line)

                            temp = np.loadtxt(filename, skiprows=begin + 1, max_rows=skip)
                            begin += skip + 1

                            curves.append(temp)

            points = np.vstack(curves)

        return points

    def _computeTotalJacobian(self, ptSetName):
        """
        This routine computes the total jacobian. It takes the jacobians
        from respective DVGeo objects and also computes the jacobians for
        the intersection seams. We then use this information in the
        totalSensitivity function.

        """

        # number of design variables
        if self.filletIntersection:
            comp = self.comps[self.points[ptSetName].comp]
            nDV = comp.DVGeo.getNDV()
        else:
            nDV = self.getNDV()

        # Initialize the Jacobian as a LIL matrix because this is convenient for indexing
        jac = sparse.lil_matrix((self.points[ptSetName].nPts * 3, nDV))

        # ptset
        ptSet = self.points[ptSetName]

        dvOffset = 0
        # we need to call computeTotalJacobian from all comps and get the jacobians for this pointset

        # if self.comm.rank == 0:
        # print(f"_computeTotalJacobian for {ptSetName} with comm {self.points[ptSetName].comm}")
        if self.filletIntersection:
            comp.DVGeo.computeTotalJacobian(ptSetName)
            # print(f"\nrank {self.comm.rank} jac for pointset {ptSetName}: {comp.DVGeo.JT[ptSetName]}")

            # if the pointset isn't on this proc we won't have a jac
            if comp.DVGeo.JT[ptSetName] is not None:
                jac = comp.DVGeo.JT[ptSetName].T

        else:
            for name in self.compNames:
                comp = self.comps[name]

                # number of design variables
                nDVComp = comp.DVGeo.getNDV()

                # call the function to compute the total jacobian
                comp.DVGeo.computeTotalJacobian(ptSetName)

                if comp.DVGeo.JT[ptSetName] is not None:
                    # Get the component Jacobian
                    compJ = comp.DVGeo.JT[ptSetName].T

                    # Set the block of the full Jacobian associated with this component
                    jac[ptSet.compMapFlat[name], dvOffset : dvOffset + nDVComp] = compJ

                # increment the offset
                dvOffset += nDVComp

        # Convert to CSR format because this is better for arithmetic
        # jac = sparse.csr_matrix(jac)

        # now we can save this jacobian in the pointset
        ptSet.jac = jac


class component:
    def __init__(self, name, DVGeo, nodes, triConn, triConnStack, barsConn, xMin, xMax, triMeshData):
        # save the info
        self.name = name
        self.DVGeo = DVGeo
        self.nodes = nodes
        self.triConn = triConn
        self.triConnStack = triConnStack
        self.barsConn = barsConn
        self.xMin = xMin
        self.xMax = xMax
        self.triMeshData = triMeshData

        # also a dictionary for DV names
        self.dvDict = {}

        # set a flag for triangulated meshes
        if nodes is None:
            self.triMesh = False
        else:
            self.triMesh = True

    def updateTriMesh(self, comm):
        # We need the full triangulated surface for this component
        # Get the stored processor splitting information
        sizes = self.triMeshData["sizes"]
        disp = self.triMeshData["disp"]
        nPts = disp[-1]

        # Update the triangulated surface mesh to get the points on this processor
        procNodes = self.DVGeo.update("triMesh")

        # Create the send buffer
        procNodes = procNodes.flatten()
        sendbuf = [procNodes, sizes[comm.rank] * 3]

        # Set the appropriate type for the receiving buffer
        if procNodes.dtype == float:
            mpiType = MPI.DOUBLE
        elif procNodes.dtype == complex:
            mpiType = MPI.DOUBLE_COMPLEX

        # Create the receiving buffer
        globalNodes = np.zeros(nPts * 3, dtype=procNodes.dtype)
        recvbuf = [globalNodes, sizes * 3, disp[0:-1] * 3, mpiType]

        # Allgather the updated coordinates
        comm.Allgatherv(sendbuf, recvbuf)

        # Reshape into a nPts, 3 array
        self.nodes = globalNodes.reshape((nPts, 3))


class Comp:
    def __init__(self, name, isFillet, surfPts, DVGeo, xMin, xMax, comm, surfPtsName=None, tol=1e-3, rotate=False):
        self.name = name
        self.isFillet = isFillet
        self.DVGeo = DVGeo
        self.surfPts = surfPts
        self.xMin = xMin
        self.xMax = xMax
        self.comm = comm

        self.surfPtsName = surfPtsName
        self.surfPts = []

        self.curvePts = []
        self.curvePtsName = None

        self.offsetPtsX = []
        self.offsetCurvePtsNameX = None
        self.offsetPtsY = []
        self.offsetCurvePtsNameY = None
        self.offsetPtsZ = []
        self.offsetCurvePtsNameZ = None

        self.intersection = None
        self.intersectInd = {}

        self.rotate = rotate

    def updateSurfPts(self):
        if self.isFillet:
            print("no")
        else:
            self.surfPts = self.DVGeo.update(self.surfPtsName).copy()
            self.curvePts = self.DVGeo.update(self.curvePtsName).copy()

            if self.rotate:
                self.offsetPtsX = self.DVGeo.update(self.offsetCurvePtsNameX).copy()
                self.offsetPtsY = self.DVGeo.update(self.offsetCurvePtsNameY).copy()
                self.offsetPtsZ = self.DVGeo.update(self.offsetCurvePtsNameZ).copy()

    def writeSurf(self, fileName):
        fileName = f"{fileName}_{self.name}_surf.dat"
        f = openTecplot(fileName, 3)
        writeTecplot1D(f, f"{self.name}Surf", self.surfPts)
        closeTecplot(f)

    def writeCurve(self, fileName, offset):
        tag = offset
        if offset is None:
            curveName = self.curvePtsName
            curvePts = self.curvePts
        elif offset.lower() == "x":
            curveName = self.offsetCurvePtsNameX
            curvePts = self.offsetPtsX
        elif offset.lower() == "y":
            curveName = self.offsetCurvePtsNameY
            curvePts = self.offsetPtsY
        elif offset.lower() == "z":
            curveName = self.offsetCurvePtsNameZ
            curvePts = self.offsetPtsZ

        if self.isFillet:
            ind = [self.compAInterInd, self.compBInterInd]

        fileName = f"{fileName}_{curveName}.dat"
        f = openTecplot(fileName, 3)

        if self.isFillet:
            writeTecplot1D(f, f"{self.name}Curve{tag}_CompA", self.surfPts[ind[0]])
            writeTecplot1D(f, f"{self.name}Curve{tag}_CompB", self.surfPts[ind[1]])
        else:
            writeTecplot1D(f, f"{self.name}Curve{tag}", curvePts)

        closeTecplot(f)

    def updateFilletPts(self, newInterPts, ptSetName):
        newPts = deepcopy(self.surfPts)
        if ptSetName == self.compAPtsName:
            newPts[self.compAInterInd] = newInterPts
        elif ptSetName == self.compBPtsName:
            newPts[self.compBInterInd] = newInterPts
        else:
            print("no")

        # update points stored in fillet object
        self.surfPts = newPts
        # update points stored in intersection object
        self.intersection.points[self.surfPtsName] = newPts
        # update DVGeoMulti pointset
        self.intersection.DVGeo.points[ptSetName].points = newPts


class PointSet:
    def __init__(self, points, comm, comp=None):
        self.points = points
        self.nPts = len(self.points)
        self.compMap = OrderedDict()
        self.compMapFlat = OrderedDict()
        self.comp = comp
        self.comm = comm


class Intersection:
    def __init__(self, compA, compB, distTol, DVGeo, project, dtype=float):
        componentA = DVGeo.comps[compA]
        componentB = DVGeo.comps[compB]

        self.compA = componentA
        self.compB = componentB
        self.DVGeo = DVGeo
        self.dtype = dtype
        self.distTol = distTol

        # same communicator with DVGeo
        self.comm = DVGeo.comm

        self.points = OrderedDict()

        # flag to determine if we want to project nodes after intersection treatment
        self.projectFlag = project

        if dtype == float:
            self.mpi_type = MPI.DOUBLE
        elif dtype == complex:
            self.mpi_type = MPI.C_DOUBLE_COMPLEX

    def setSurface(self, comm):
        """This set the new updated surface on which we need to compute the new intersection curve"""

        # get the updated surface coordinates
        self._getUpdatedCoords()

        self.seam = self._getIntersectionSeam(comm)

    def _warpSurfPts(self, pts0, ptsNew, indices, curvePtCoords, delta, update=True):
        """
        This function warps points using the displacements from curve projections.

        pts0: The original surface point coordinates.
        ptsNew: Updated surface pt coordinates. We will add the warped delta to these inplace.
        indices: Indices of the points that we will use for this operation.
        curvePtCoords: Original coordinates of points on curves.
        delta: Displacements of the points on curves after projecting them.
        update: Whether to update the coordinates in place. If not, ptsNew will just be the displacements

        """

        # Return if curvePtCoords is empty
        if not np.any(curvePtCoords):
            return

        for j in indices:
            # point coordinates with the baseline design
            # this is the point we will warp
            ptCoords = pts0[j]

            # Vectorized point-based warping
            rr = ptCoords - curvePtCoords
            LdefoDist = 1.0 / np.sqrt(rr[:, 0] ** 2 + rr[:, 1] ** 2 + rr[:, 2] ** 2 + 1e-16)
            LdefoDist3 = LdefoDist**3
            Wi = LdefoDist3
            den = np.sum(Wi)
            interp = np.zeros(3, dtype=self.dtype)
            for iDim in range(3):
                interp[iDim] = np.sum(Wi * delta[:, iDim]) / den

            if update:
                # finally, update the coord in place
                ptsNew[j] = ptsNew[j] + interp
            else:
                ptsNew[j] = interp

    def _warpSurfPts2(self, pts0, ptsNew, indices, curvePtCoords, delta, update=True):
        """
        This function warps points using the displacements from curve projections.

        pts0: The original surface point coordinates.
        ptsNew: Updated surface pt coordinates. We will add the warped delta to these inplace.
        indices: Indices of the points that we will use for this operation.
        curvePtCoords: Original coordinates of points on curves.
        delta: Displacements of the points on curves after projecting them.
        update: Whether to update the coordinates in place. If not, ptsNew will just be the displacements

        """

        # Return if curvePtCoords is empty
        if not np.any(curvePtCoords):
            return

        for j in indices:
            # point coordinates with the baseline design
            # this is the point we will warp
            ptCoords = pts0[j]
            s0 = delta[j, :, :]

            # Vectorized point-based warping
            rr = ptCoords - curvePtCoords
            LdefoDist = 1.0 / np.sqrt(rr[:, 0] ** 2 + rr[:, 1] ** 2 + rr[:, 2] ** 2 + 1e-16)
            LdefoDist3 = LdefoDist**3
            Wi = LdefoDist3
            den = np.sum(Wi)
            interp = np.zeros(3, dtype=self.dtype)
            for iDim in range(3):
                interp[iDim] = np.sum(Wi * s0[:, iDim]) / den

            if update:
                # finally, update the coord in place
                ptsNew[j] = ptsNew[j] + interp
            else:
                ptsNew[j] = interp

    def _warpSurfPts_b(self, dIdPt, pts0, indices, curvePtCoords):
        # seeds for delta
        deltaBar = np.zeros((dIdPt.shape[0], curvePtCoords.shape[0], 3), dtype=self.dtype)

        # Return zeros if curvePtCoords is empty
        if not np.any(curvePtCoords):
            return deltaBar

        for k in range(dIdPt.shape[0]):
            for j in indices:
                # point coordinates with the baseline design
                # this is the point we will warp
                ptCoords = pts0[j]

                # local seed for 3 coords
                localVal = dIdPt[k, j]

                # Vectorized point-based warping
                rr = ptCoords - curvePtCoords
                LdefoDist = 1.0 / np.sqrt(rr[:, 0] ** 2 + rr[:, 1] ** 2 + rr[:, 2] ** 2 + 1e-16)
                LdefoDist3 = LdefoDist**3
                Wi = LdefoDist3
                den = np.sum(Wi)

                for iDim in range(3):
                    deltaBar[k, :, iDim] += Wi * localVal[iDim] / den

        # return the seeds for the delta vector
        return deltaBar

    def _commCurveProj(self, pts, indices, comm, reshape=True):
        """
        This function will get the points, indices, and comm.
        This function is called once for each feature curve.
        The indices are the indices of points that was mapped to this curve.
        We compute how many points we have mapped to this curve globally.
        Furthermore, we compute the displacements.
        Finally, we communicate the initial coordinates of these points.
        These will later be used in the point-based warping.

        """

        # only do this fancy stuff if this is a "parallel" pointset
        if comm:
            nproc = comm.size

            # communicate the counts
            sizes = np.array(comm.allgather(len(indices)), dtype="intc")

            # total number of points
            nptsg = np.sum(sizes)

            # get the displacements
            disp = np.array([np.sum(sizes[:i]) for i in range(nproc)], dtype="intc")

            # sendbuf
            ptsLocal = pts.flatten()
            sendbuf = [ptsLocal, len(indices) * 3]

            # recvbuf
            ptsGlobal = np.zeros(3 * nptsg, dtype=self.dtype)

            recvbuf = [ptsGlobal, sizes * 3, disp * 3, self.mpi_type]

            # do an allgatherv
            comm.Allgatherv(sendbuf, recvbuf)

            # reshape into a nptsg,3 array
            if reshape:
                curvePtCoords = ptsGlobal.reshape((nptsg, 3))
            else:
                curvePtCoords = ptsGlobal

        # this is a "serial" pointset, so the results are just local
        else:
            nptsg = len(indices)
            sizes = [nptsg]
            curvePtCoords = pts[indices]

        return nptsg, sizes, curvePtCoords, indices


class CompIntersection(Intersection):
    def __init__(
        self,
        compA,
        compB,
        dStarA,
        dStarB,
        featureCurves,
        distTol,
        DVGeo,
        project,
        marchDir,
        includeCurves,
        slidingCurves,
        intDir,
        curveEpsDict,
        trackSurfaces,
        excludeSurfaces,
        remeshBwd,
        anisotropy,
        debug,
        dtype,
    ):
        """
        Class to store information required for an intersection.
        Here, we use some Fortran code from pySurf.
        Internally, we store the indices and weights of the points that this intersection will modify.
        This code is not super efficient because it is in Python.

        See the documentation for ``addIntersection`` in DVGeometryMulti for the API.

        """

        super.__init__(compA, compB, distTol, DVGeo, dtype, project)

        # define epsilon as a small value to prevent division by zero in the inverse distance computation
        self.eps = 1e-20

        # counter for outputting curves etc at each update
        self.counter = 0

        # flag that determines if we will remesh the other side of the feature curves on compB
        self.remeshBwd = remeshBwd

        # Flag for debug ouput
        self.debug = debug

        # Set real or complex Fortran APIs
<<<<<<< HEAD
        if dtype == float:
=======
        self.dtype = dtype
        if dtype is float:
>>>>>>> ee331a67
            self.adtAPI = adtAPI.adtapi
            self.curveSearchAPI = curveSearchAPI.curvesearchapi
            self.intersectionAPI = intersectionAPI.intersectionapi
            self.utilitiesAPI = utilitiesAPI.utilitiesapi
            self.mpiType = MPI.DOUBLE
        elif dtype is complex:
            self.adtAPI = adtAPI_cs.adtapi
            self.curveSearchAPI = curveSearchAPI_cs.curvesearchapi
            self.intersectionAPI = intersectionAPI_cs.intersectionapi
            self.utilitiesAPI = utilitiesAPI_cs.utilitiesapi
            self.mpiType = MPI.DOUBLE_COMPLEX

        # tolerance used for each curve when mapping nodes to curves
        self.curveEpsDict = {}
        for k, v in curveEpsDict.items():
            self.curveEpsDict[k.lower()] = v

        # beginning and end element indices for each curve
        self.seamBeg = {}
        self.seamEnd = {}

        # indices of nodes to be projected to curves.
        self.curveProjIdx = {}

        # lists to track which feature curve is on which comp
        self.curvesOnA = []
        self.curvesOnB = []

        # a dict to to keep track which curves get points mapped to them
        # keys will be pointSetNames, then the values will be another dict,
        # where the keys are curve names and values will be a bool value
        self.curveProjFlag = {}

        # dicts to keep track of the coordinates and counts of points projected to curves
        self.curvePtCounts = {}
        self.curvePtCoords = {}

        # dict to keep track of the total number of points on each curve
        self.nCurvePts = {}

        # dictionary to keep the seam seeds that come from curve projections
        self.seamBarProj = {}

        # dictionaries to save the indices of points mapped to surfaces for each comp
        self.surfIdxA = {}
        self.surfIdxB = {}

        self.dStarA = dStarA
        self.dStarB = dStarB

        # Make surface names lowercase
        self.trackSurfaces = {}
        for k, v in trackSurfaces.items():
            self.trackSurfaces[k.lower()] = v

        self.excludeSurfaces = {}
        for k, v in excludeSurfaces.items():
            if k.lower() in self.trackSurfaces:
                raise Error(f"Surface {k} cannot be in both trackSurfaces and excludeSurfaces.")
            self.excludeSurfaces[k.lower()] = v

        # Save anisotropy list
        self.anisotropy = anisotropy

        # process the feature curves

        # list to save march directions
        marchDirs = []

        # list to save curve names where we remesh all the curve
        self.remeshAll = []

        # if a list is provided, we use this and the marchdir information
        if type(featureCurves) is list:
            self.featureCurveNames = featureCurves
            for i in range(len(self.featureCurveNames)):
                self.featureCurveNames[i] = self.featureCurveNames[i].lower()
                # get one march dir per curve
                marchDirs.append(marchDir)

        else:
            # if a dict is provided, the marchdirs are the dict values
            # we save this info in lists
            self.featureCurveNames = []
            # save the curve name and march direction information
            for k, v in featureCurves.items():
                self.featureCurveNames.append(k.lower())
                marchDirs.append(v)

        # now loop over the feature curves and flip if necessary
        for ii, curveName in enumerate(self.featureCurveNames):
            # figure out which comp owns this curve...
            if curveName in self.compB.barsConn:
                curveComp = self.compB
                self.curvesOnB.append(curveName)
            elif curveName in self.compA.barsConn:
                curveComp = self.compA
                self.curvesOnA.append(curveName)
            else:
                raise Error(f"Curve {curveName} does not belong in {self.compA.name} or {self.compB.name}.")

            # sort the feature curve
            newConn, newMap = tsurf_tools.FEsort(curveComp.barsConn[curveName].tolist())

            # we only want to have a single curve
            if len(newConn) > 1:
                raise Error(f"The curve {curveName} generated more than one curve with FESort.")

            # get the connectivity
            newConn = newConn[0]

            # we may also need to flip the curve
            curveNodes = curveComp.nodes

            if marchDirs[ii] is None:
                # we remesh all of this curve
                self.remeshAll.append(curveName)
                curveComp.barsConn[curveName] = newConn
            else:
                # get the direction we want to march
                mdir = abs(marchDirs[ii]) - 1
                msign = np.sign(marchDirs[ii])

                # check if we need to flip
                if msign * curveNodes[newConn[0][0]][mdir] > msign * curveNodes[newConn[0][1]][mdir]:
                    # flip on both axes
                    newConn = np.flip(newConn, axis=0)
                    newConn = np.flip(newConn, axis=1)

                # save the new connectivity
                curveComp.barsConn[curveName] = newConn

        self.distTol = distTol

        # create the dictionary if we are projecting.
        if project:
            self.projData = {}
            if includeCurves:
                # dict to save the data related to projection to curves
                self.curveProjData = {}

        # flag to include feature curves in ID-warping
        self.incCurves = includeCurves

        # List of curves that allow nodes to slide on them. We only use these for the projection step,
        # but these curves are not included as seeds in the curve-based deformation.
        self.slidingCurves = slidingCurves

        # direction to pick if we have multiple intersection curves
        self.intDir = intDir

        # only the node coordinates will be modified for the intersection calculations because we have calculated and saved all the connectivity information
        if self.comm.rank == 0 and self.debug:
            print(f"Computing initial intersection between {compA} and {compB}")
        self.seam0 = self._getIntersectionSeam(self.comm, firstCall=True)
        self.seam = self.seam0.copy()

    def addPointSet(self, pts, ptSetName, compMap, comm):
        # Figure out which points this intersection object has to deal with

        # Use pySurf to project the point on curve
        # Get number of points
        nPoints = len(pts)

        # Initialize references if user provided none
        dist2 = np.ones(nPoints, dtype=self.dtype) * 1e10
        xyzProj = np.zeros((nPoints, 3), dtype=self.dtype)
        tanProj = np.zeros((nPoints, 3), dtype=self.dtype)
        elemIDs = np.zeros((nPoints), dtype="int32")

        # Only call the Fortran code if we have at least one point
        if nPoints > 0:
            # This will modify xyzProj, tanProj, dist2, and elemIDs if we find better projections than dist2.
            # Remember that we should adjust some indices before calling the Fortran code
            # Remember to use [:] to don't lose the pointer (elemIDs is an input/output variable)
            elemIDs[:] = (
                elemIDs + 1
            )  # (we need to do this separetely because Fortran will actively change elemIDs contents.
            self.curveSearchAPI.mindistancecurve(
                pts.T,
                self.nodes0.T,
                self.conn0.T + 1,
                xyzProj.T,
                tanProj.T,
                dist2,
                elemIDs,
            )

            # Adjust indices back to Python standards
            elemIDs[:] = elemIDs - 1

        # dist2 has the array of squared distances
        d = np.sqrt(dist2)

        indices = []
        factors = []
        for i in range(len(pts)):
            # figure out which component this point is mapped to
            if i in compMap[self.compA.name]:
                # component A owns this
                dStar = self.dStarA
            else:
                # comp B owns this point
                dStar = self.dStarB

            # then get the halfdStar for that component
            halfdStar = dStar / 2.0

            if d[i] < dStar:
                # Compute the factor
                if d[i] < halfdStar:
                    factor = 0.5 * (d[i] / halfdStar) ** 3
                else:
                    factor = 0.5 * (2 - ((dStar - d[i]) / halfdStar) ** 3)

                # Save the index and factor
                indices.append(i)
                factors.append(factor)

        # Get all points included in the intersection computation
        intersectPts = pts[indices]
        nPoints = len(intersectPts)

        if self.projectFlag:
            # Create the dictionaries to save projection data
            self.projData[ptSetName] = {
                # We need one dictionary for each component
                "compA": {"surfaceIndMapDict": {}},
                "compB": {"surfaceIndMapDict": {}},
            }

            if nPoints > 0 and self.excludeSurfaces:
                # Associate points with the excluded surfaces
                for surface in self.excludeSurfaces:
                    surfaceEps = self.excludeSurfaces[surface]
                    self.associatePointsToSurface(intersectPts, ptSetName, surface, surfaceEps)

                # Combine the excluded indices using a set to avoid duplicates
                excludeSet = set()
                for surface in self.excludeSurfaces:
                    surfaceIndMapDictA = self.projData[ptSetName]["compA"]["surfaceIndMapDict"]
                    surfaceIndMapDictB = self.projData[ptSetName]["compB"]["surfaceIndMapDict"]

                    if surface in surfaceIndMapDictA:
                        # Pop this surface from the saved data
                        surfaceIndMap = surfaceIndMapDictA.pop(surface)
                    elif surface in surfaceIndMapDictB:
                        surfaceIndMap = surfaceIndMapDictB.pop(surface)
                    else:
                        # This processor has no points on this excluded surface
                        surfaceIndMap = set()

                    excludeSet.update(surfaceIndMap)

                # Invert excludeSet to get the points we want to keep
                oneToN = set(range(nPoints))
                includeSet = oneToN.difference(excludeSet)

                # Keep only the points not associated with the excluded surfaces
                indices = [indices[i] for i in includeSet]
                factors = [factors[i] for i in includeSet]

        # Save the affected indices and the factor in the little dictionary
        self.points[ptSetName] = [pts.copy(), indices, factors, comm]

        # now we need to figure out which components we are projecting to if projection is enabled
        # this can be done faster above but whatever
        if self.projectFlag:
            flagA = False
            flagB = False

            indices = self.points[ptSetName][1]

            # create the list we use to map the points to projection components
            indA = []
            indB = []

            # maybe we can do this vectorized
            for ind in indices:
                # check compA
                if ind in compMap[self.compA.name]:
                    flagA = True
                    indA.append(ind)

                # check compB
                if ind in compMap[self.compB.name]:
                    flagB = True
                    indB.append(ind)

            # Save the flags and indices
            self.projData[ptSetName]["compA"]["flag"] = flagA
            self.projData[ptSetName]["compA"]["ind"] = indA
            self.projData[ptSetName]["compB"]["flag"] = flagB
            self.projData[ptSetName]["compB"]["ind"] = indB

            # Initialize component-wide projection indices as all the indices
            # We will remove points associated with tracked surfaces below
            indAComp = indA.copy()
            indBComp = indB.copy()

            self.projData[ptSetName]["compA"]["indSurfDict"] = {}
            self.projData[ptSetName]["compB"]["indSurfDict"] = {}

            # Associate points with the tracked surfaces
            for surface in self.trackSurfaces:
                surfaceEps = self.trackSurfaces[surface]
                if surface in self.compA.triConn:
                    compPoints = pts[indA]
                elif surface in self.compB.triConn:
                    compPoints = pts[indB]
                else:
                    raise Error(f"Surface {surface} was not found in {self.compA.name} or {self.compB.name}.")

                # This proc has some points to project
                if len(compPoints) > 0:
                    self.associatePointsToSurface(compPoints, ptSetName, surface, surfaceEps)

            # Determine the component-wide projection indices for compA
            # Also remove any duplicates if points are assigned to multiple surfaces
            surfaceIndMapDictA = self.projData[ptSetName]["compA"]["surfaceIndMapDict"]
            for surface in surfaceIndMapDictA:
                surfaceIndMapA = surfaceIndMapDictA[surface]

                # Get the subset of indices that is associated with this surface
                indASurf = [indA[i] for i in surfaceIndMapA]

                # Iterate over a copy of the indices because they might change in the loop
                for ind in indASurf.copy():
                    try:
                        # Remove this point from the component-wide projection indices
                        indAComp.remove(ind)
                    except ValueError:
                        # This point is already associated with another surface so remove it from this surface
                        indASurf.remove(ind)

                # Store the projection indices for this surface if there are any
                if indASurf:
                    self.projData[ptSetName]["compA"]["indSurfDict"][surface] = indASurf

            # Store the component-wide projection indices
            self.projData[ptSetName]["compA"]["indAComp"] = indAComp

            # Do the same for compB
            surfaceIndMapDictB = self.projData[ptSetName]["compB"]["surfaceIndMapDict"]
            for surface in surfaceIndMapDictB:
                surfaceIndMapB = surfaceIndMapDictB[surface]
                indBSurf = [indB[i] for i in surfaceIndMapB]
                for ind in indBSurf.copy():
                    try:
                        indBComp.remove(ind)
                    except ValueError:
                        indBSurf.remove(ind)
                if indBSurf:
                    self.projData[ptSetName]["compB"]["indSurfDict"][surface] = indBSurf
            self.projData[ptSetName]["compB"]["indBComp"] = indBComp

            # if we include the feature curves in the warping, we also need to project the added points to the intersection and feature curves and determine how the points map to the curves
            if self.incCurves:
                # convert the list to an array
                # we specify the dtype because numpy cannot know the type when 'indices' is empty
                indices = np.array(indices, dtype="intc")

                # get the coordinates of all points affected by this intersection
                ptsToCurves = pts[indices]

                # project these to the combined curves
                # Use pySurf to project the point on curve
                # Get number of points
                nPoints = len(ptsToCurves)

                # Initialize references if user provided none
                dist2 = np.ones(nPoints, dtype=self.dtype) * 1e10
                xyzProj = np.zeros((nPoints, 3), dtype=self.dtype)
                tanProj = np.zeros((nPoints, 3), dtype=self.dtype)
                elemIDs = np.zeros((nPoints), dtype="int32")

                # Only call the Fortran code if we have at least one point
                if nPoints > 0:
                    # This will modify xyzProj, tanProj, dist2, and elemIDs if we find better projections than dist2.
                    # Remember that we should adjust some indices before calling the Fortran code
                    # Remember to use [:] to don't lose the pointer (elemIDs is an input/output variable)
                    elemIDs[:] = elemIDs + 1
                    # (we need to do this separetely because Fortran will actively change elemIDs contents.
                    self.curveSearchAPI.mindistancecurve(
                        ptsToCurves.T, self.seam0.T, self.seamConnFull.T + 1, xyzProj.T, tanProj.T, dist2, elemIDs
                    )

                    # Adjust indices back to Python standards
                    elemIDs[:] = elemIDs - 1

                # dist2 has the array of squared distances
                d = np.sqrt(dist2)

                # get the names of all curves including the intersection
                allCurves = ["intersection"]
                for curveName in self.featureCurveNames:
                    allCurves.append(curveName)

                # track the points that dont get associated with any curve
                # get a full masking array with zeros
                allNodesBool = np.zeros(len(elemIDs))

                # dict to save the pt indices
                self.curveProjIdx[ptSetName] = {}
                # dict to save other data
                self.curveProjData[ptSetName] = {}

                # now loop over feature curves and use the epsilon that each curve has
                # to determine which points maps to which curve
                for curveName in allCurves:
                    # get the epsilon for this curve
                    # we map the points closer than eps to this curve
                    eps = self.curveEpsDict[curveName]

                    # also get the range of element IDs this curve owns
                    seamBeg = self.seamBeg[curveName]
                    seamEnd = self.seamEnd[curveName]

                    # this returns a bool array of indices that satisfy the conditions
                    # we check for elemIDs because we projected to all curves at once
                    curveBool = np.all([d < eps, elemIDs >= seamBeg, elemIDs < seamEnd], axis=0)

                    # get the indices of the points mapped to this element
                    idxs = np.nonzero(curveBool)

                    # save the indices. idx has the indices of the "indices" array
                    # that had the indices of points that get any intersection treatment
                    self.curveProjIdx[ptSetName][curveName] = np.array(indices[idxs])

                    if self.debug:
                        ptCoords = ptsToCurves[idxs]
                        tecplot_interface.write_tecplot_scatter(
                            f"{curveName}.plt", curveName, ["X", "Y", "Z"], ptCoords
                        )

                    # also update the masking array
                    # we will use this to figure out the indices that did not get attached to any curves
                    allNodesBool = np.any([curveBool, allNodesBool], axis=0)

                    # create an empty dict to save aux data later on
                    self.curveProjData[ptSetName][curveName] = {}

                # negate the surface mask and get indices
                surfPtIdx = np.nonzero(np.logical_not(allNodesBool))

                # figure out which of these surfNodes live only on components A and B
                allSurfIdx = np.array(indices[surfPtIdx[0]])

                # component A
                mask = np.in1d(allSurfIdx, indA, assume_unique=True)
                # this is the local indices of the points affected
                self.surfIdxA[ptSetName] = allSurfIdx[np.nonzero(mask)]

                # component B
                mask = np.in1d(allSurfIdx, indB, assume_unique=True)
                self.surfIdxB[ptSetName] = allSurfIdx[np.nonzero(mask)]

                # initialize the bool dict for this pointset
                self.curveProjFlag[ptSetName] = {}
                self.curvePtCounts[ptSetName] = {}
                self.curvePtCoords[ptSetName] = {}
                self.nCurvePts[ptSetName] = {}

                # we need to figure out if we have any points mapped to curves on comp A
                for curveName in allCurves:
                    # get the indices mapped to this curve, on this proc
                    idxs = self.curveProjIdx[ptSetName][curveName]

                    # call the utility function
                    nPtsTotal, nPtsProcs, curvePtCoords = self._commCurveProj(pts, idxs, comm)

                    # save the displacements and points
                    self.curvePtCounts[ptSetName][curveName] = nPtsProcs
                    self.curvePtCoords[ptSetName][curveName] = curvePtCoords

                    # also save the total number for convenience
                    self.nCurvePts[ptSetName][curveName] = nPtsTotal

    def update(self, ptSetName, delta, comp=None):
        """Update the delta in ptSetName with our correction. The delta need
        to be supplied as we will be changing it and returning them
        """

        # original coordinates of the added pointset
        pts = self.points[ptSetName][0]
        # indices of the points that get affected by this intersection
        indices = self.points[ptSetName][1]
        # factors for each node in pointSet
        factors = self.points[ptSetName][2]

        # coordinates for the remeshed curves
        # we use the initial seam coordinates here
        coor = self.seam0
        # bar connectivity for the remeshed elements
        conn = self.seamConnWarp
        # deltas for each point (nNode, 3) in size
        if self.seam.shape == self.seam0.shape:
            dr = self.seam - self.seam0
        else:
            # The topology has changed so we do not update the intersection
            # This will most likely break the mesh but allows
            # 1) the mesh to be output for visualization
            # 2) the optimization to continue after raising a fail flag
            if self.comm.rank == 0:
                print("The intersection topology has changed. The intersection will not be updated.")
            return delta

        # Get the two end points for the line elements
        r0 = coor[conn[:, 0]]
        r1 = coor[conn[:, 1]]

        # Get the deltas for two end points
        dr0 = dr[conn[:, 0]]
        dr1 = dr[conn[:, 1]]

        # Compute the lengths of each element in each coordinate direction
        length_x = r1[:, 0] - r0[:, 0]
        length_y = r1[:, 1] - r0[:, 1]
        length_z = r1[:, 2] - r0[:, 2]

        # Compute the 'a' coefficient
        a = (length_x) ** 2 + (length_y) ** 2 + (length_z) ** 2

        # Compute the total length of each element
        length = np.sqrt(a)

        # loop over the points that get affected
        for i in range(len(factors)):
            # j is the index of the point in the full set we are working with.
            j = indices[i]

            # coordinates of the original point
            rp = pts[j]

            # Run vectorized weighted interpolation

            # Compute the distances from the point being updated to the first end point of each element
            # The distances are scaled by the user-specified anisotropy in each direction
            dist_x = (r0[:, 0] - rp[0]) * self.anisotropy[0]
            dist_y = (r0[:, 1] - rp[1]) * self.anisotropy[1]
            dist_z = (r0[:, 2] - rp[2]) * self.anisotropy[2]

            # Compute b and c coefficients
            b = 2 * (length_x * dist_x + length_y * dist_y + length_z * dist_z)
            c = dist_x**2 + dist_y**2 + dist_z**2

            # Compute some recurring terms

            # The discriminant can be zero or negative, but it CANNOT be positive
            # This is because the quadratic that defines the distance from the line cannot have two roots
            # If the point is on the line, the quadratic will have a single root
            disc = b * b - 4 * a * c

            # Clip a + b + c might because it might be negative 1e-20 or so
            # Analytically, it cannot be negative
            sabc = np.sqrt(np.maximum(a + b + c, 0.0))
            sc = np.sqrt(c)

            # Compute denominators for the integral evaluations
            # We clip these values so that they are at max -eps to prevent them from getting a value of zero.
            # disc <= 0, sabc and sc >= 0, therefore the den1 and den2 should be <=0.
            # The clipping forces these terms to be <= -eps
            den1 = np.minimum(disc * sabc, -self.eps)
            den2 = np.minimum(disc * sc, -self.eps)

            # integral evaluations
            eval1 = (-2 * (2 * a + b) / den1 + 2 * b / den2) * length
            eval2 = ((2 * b + 4 * c) / den1 - 4 * c / den2) * length

            # denominator only gets one integral
            den = np.sum(eval1)

            # do each direction separately
            interp = np.zeros(3, dtype=self.dtype)
            for iDim in range(3):
                # numerator gets two integrals with the delta components
                num = np.sum((dr1[:, iDim] - dr0[:, iDim]) * eval2 + dr0[:, iDim] * eval1)
                # final result
                interp[iDim] = num / den

            # Now the delta is replaced by 1-factor times the weighted
            # interp of the seam * factor of the original:
            delta[j] = factors[i] * delta[j] + (1 - factors[i]) * interp

        return delta

    def sens(self, dIdPt, ptSetName, comm):
        # Return the reverse accumulation of dIdpt on the seam
        # nodes. Also modifies the dIdp array accordingly.

        # original coordinates of the added pointset
        pts = self.points[ptSetName][0]
        # indices of the points that get affected by this intersection
        indices = self.points[ptSetName][1]
        # factors for each node in pointSet
        factors = self.points[ptSetName][2]

        # coordinates for the remeshed curves
        # we use the initial seam coordinates here
        coor = self.seam0
        # bar connectivity for the remeshed elements
        conn = self.seamConnWarp

        # Get the two end points for the line elements
        r0 = coor[conn[:, 0]]
        r1 = coor[conn[:, 1]]

        # Compute the lengths of each element in each coordinate direction
        length_x = r1[:, 0] - r0[:, 0]
        length_y = r1[:, 1] - r0[:, 1]
        length_z = r1[:, 2] - r0[:, 2]

        # Compute the 'a' coefficient
        a = (length_x) ** 2 + (length_y) ** 2 + (length_z) ** 2

        # Compute the total length of each element
        length = np.sqrt(a)

        # if we are handling more than one function,
        # seamBar will contain the seeds for each function separately
        seamBar = np.zeros((dIdPt.shape[0], self.seam0.shape[0], self.seam0.shape[1]))

        # if we have the projection flag, then we need to add the contribution to seamBar from that
        if self.projectFlag:
            seamBar += self.seamBarProj[ptSetName]

        for i in range(len(factors)):
            # j is the index of the point in the full set we are working with.
            j = indices[i]

            # coordinates of the original point
            rp = pts[j]

            # Compute the distances from the point being updated to the first end point of each element
            # The distances are scaled by the user-specified anisotropy in each direction
            dist_x = (r0[:, 0] - rp[0]) * self.anisotropy[0]
            dist_y = (r0[:, 1] - rp[1]) * self.anisotropy[1]
            dist_z = (r0[:, 2] - rp[2]) * self.anisotropy[2]

            # Compute b and c coefficients
            b = 2 * (length_x * dist_x + length_y * dist_y + length_z * dist_z)
            c = dist_x**2 + dist_y**2 + dist_z**2

            # Compute some reccurring terms
            disc = b * b - 4 * a * c
            sabc = np.sqrt(np.maximum(a + b + c, 0.0))
            sc = np.sqrt(c)

            # Compute denominators for the integral evaluations
            den1 = np.minimum(disc * sabc, -self.eps)
            den2 = np.minimum(disc * sc, -self.eps)

            # integral evaluations
            eval1 = (-2 * (2 * a + b) / den1 + 2 * b / den2) * length
            eval2 = ((2 * b + 4 * c) / den1 - 4 * c / den2) * length

            # denominator only gets one integral
            den = np.sum(eval1)

            evalDiff = eval1 - eval2

            for k in range(dIdPt.shape[0]):
                # This is the local seed (well the 3 seeds for the point)
                localVal = dIdPt[k, j, :] * (1 - factors[i])

                # Scale the dIdpt by the factor..dIdpt is input/output
                dIdPt[k, j, :] *= factors[i]

                # do each direction separately
                for iDim in range(3):
                    # seeds for the r0 point
                    seamBar[k, conn[:, 0], iDim] += localVal[iDim] * evalDiff / den

                    # seeds for the r1 point
                    seamBar[k, conn[:, 1], iDim] += localVal[iDim] * eval2 / den

        # seamBar is the bwd seeds for the intersection curve...
        # it is N,nseampt,3 in size
        # now call the reverse differentiated seam computation
        compSens = self._getIntersectionSeam_b(seamBar, comm)

        return compSens

    def project(self, ptSetName, newPts):
        # we need to build ADTs for both components if we have any components that lie on either
        # we also need to save ALL intermediate variables for gradient computations in reverse mode

        # get the comm for this point set
        comm = self.points[ptSetName][3]

        self.comm.Barrier()

        # check if we need to worry about either surface
        # we will use these flags to figure out if we need to do warping.
        # we need to do the comm for the updated curves regardless
        flagA = False
        flagB = False
        if len(self.curvesOnA) > 0:
            flagA = True
        if len(self.curvesOnB) > 0:
            flagB = True

        # do the pts on the intersection outside the loop
        nptsg = self.nCurvePts[ptSetName]["intersection"]

        # the deltas for these points are zero. they should already be on the intersection
        # also get the initial coordinates of these points. We use this during warping
        # intersection curve will be on both components
        if flagA:
            deltaA = np.zeros((nptsg, 3), dtype=self.dtype)
            curvePtCoordsA = self.curvePtCoords[ptSetName]["intersection"].copy()
        else:
            deltaA = np.zeros((0, 3), dtype=self.dtype)
            curvePtCoordsA = np.zeros((0, 3), dtype=self.dtype)

        if flagB:
            deltaB = np.zeros((nptsg, 3), dtype=self.dtype)
            curvePtCoordsB = self.curvePtCoords[ptSetName]["intersection"].copy()
        else:
            deltaB = np.zeros((0, 3), dtype=self.dtype)
            curvePtCoordsB = np.zeros((0, 3), dtype=self.dtype)

        # loop over the feature curves that we need to project
        for curveName in self.featureCurveNames:
            # get the indices of points we need to project
            idx = self.curveProjIdx[ptSetName][curveName]

            # these are the updated coordinates that will be projected to the curve
            ptsOnCurve = newPts[idx, :].copy()

            if self.debug:
                tecplot_interface.write_tecplot_scatter(
                    f"{curveName}_warped_pts.plt",
                    "intersection",
                    ["X", "Y", "Z"],
                    ptsOnCurve,
                )

            # conn of the current curve
            seamBeg = self.seamBeg[curveName]
            seamEnd = self.seamEnd[curveName]
            curveConn = self.seamConnFull[seamBeg:seamEnd]

            # Project these to the combined curves using pySurf
            # Get number of points
            nPoints = ptsOnCurve.shape[0]

            if self.debug:
                print(f"[{self.comm.rank}] curveName: {curveName}, nPoints on the fwd pass: {nPoints}")

            # Initialize references if user provided none
            dist2 = np.ones(nPoints, dtype=self.dtype) * 1e10
            xyzProj = np.zeros((nPoints, 3), dtype=self.dtype)
            tanProj = np.zeros((nPoints, 3), dtype=self.dtype)
            elemIDs = np.zeros((nPoints), dtype="int32")

            # only call the Fortran code if we have at least one point
            if nPoints > 0:
                # This will modify xyzProj, tanProj, dist2, and elemIDs if we find better projections than dist2.
                # Remember that we should adjust some indices before calling the Fortran code
                # Remember to use [:] to don't lose the pointer (elemIDs is an input/output variable)
                elemIDs[:] = (
                    elemIDs + 1
                )  # (we need to do this separetely because Fortran will actively change elemIDs contents.
                curveMask = self.curveSearchAPI.mindistancecurve(
                    ptsOnCurve.T,
                    self.seam.T,
                    curveConn.T + 1,
                    xyzProj.T,
                    tanProj.T,
                    dist2,
                    elemIDs,
                )

                # Adjust indices back to Python standards
                elemIDs[:] = elemIDs - 1

                # we only have the curvemask if we do the projection on this proc
                self.curveProjData[ptSetName][curveName]["curveMask"] = curveMask

            # save some information for gradient comp
            self.curveProjData[ptSetName][curveName]["xyz"] = ptsOnCurve.copy()
            self.curveProjData[ptSetName][curveName]["coor"] = self.seam.copy()
            self.curveProjData[ptSetName][curveName]["barsConn"] = curveConn.copy()
            self.curveProjData[ptSetName][curveName]["xyzProj"] = xyzProj.copy()
            self.curveProjData[ptSetName][curveName]["tanProj"] = tanProj.copy()
            self.curveProjData[ptSetName][curveName]["elemIDs"] = elemIDs.copy()

            # get the delta for the points on this proc
            deltaLocal = xyzProj - ptsOnCurve

            if self.debug:
                tecplot_interface.write_tecplot_scatter(
                    f"{curveName}_projected_pts.plt",
                    curveName,
                    ["X", "Y", "Z"],
                    xyzProj,
                )

            # update the point coordinates on this processor.
            # we do not need to do any communication for this
            # since newPts is the final coordinates of the points we just projected
            newPts[idx] = xyzProj

            # communicate the deltas
            if comm:
                sizes = self.curvePtCounts[ptSetName][curveName]
                disp = np.array([np.sum(sizes[:i]) for i in range(comm.size)], dtype="intc")

                # save these for grad comp
                self.curveProjData[ptSetName][curveName]["sizes"] = sizes
                self.curveProjData[ptSetName][curveName]["disp"] = disp

                # sendbuf
                deltaLocal = deltaLocal.flatten()
                sendbuf = [deltaLocal, sizes[comm.rank] * 3]

                # recvbuf
                nptsg = self.nCurvePts[ptSetName][curveName]
                deltaGlobal = np.zeros(nptsg * 3, dtype=self.dtype)

                recvbuf = [deltaGlobal, sizes * 3, disp * 3, self.mpiType]

                # do an allgatherv
                comm.Allgatherv(sendbuf, recvbuf)

                # reshape into a nptsg,3 array
                deltaGlobal = deltaGlobal.reshape((nptsg, 3))

            else:
                # we dont have a comm, so this is a "serial" pointset
                deltaGlobal = deltaLocal

                # also save the sizes and disp stuff as if we have one proc
                self.curveProjData[ptSetName][curveName]["sizes"] = self.curvePtCounts[ptSetName][curveName]
                self.curveProjData[ptSetName][curveName]["disp"] = [0]

            # we only add the deltaLocal to deltaA if this curve is on compA,
            # and we have points on compA surface
            if curveName in self.curvesOnA and flagA:
                # stack the deltas
                deltaA = np.vstack((deltaA, deltaGlobal))

                # also stack the original coordinates for warping
                curvePtCoordsNew = self.curvePtCoords[ptSetName][curveName]
                curvePtCoordsA = np.vstack((curvePtCoordsA, curvePtCoordsNew))

            # do the same for compB
            # we can use elif bec. one curve cannot be on both comps
            elif curveName in self.curvesOnB and flagB:
                # stack the deltas
                deltaB = np.vstack((deltaB, deltaGlobal))

                # also stack the original coordinates for warping
                curvePtCoordsNew = self.curvePtCoords[ptSetName][curveName]
                curvePtCoordsB = np.vstack((curvePtCoordsB, curvePtCoordsNew))

        self.comm.Barrier()

        # then, we warp all of the nodes that were affected by the intersection treatment
        # using the deltas from the previous project to curve step

        if flagA:
            self._warpSurfPts(
                self.points[ptSetName][0],
                newPts,
                self.surfIdxA[ptSetName],
                curvePtCoordsA,
                deltaA,
            )

        if flagB:
            self._warpSurfPts(
                self.points[ptSetName][0],
                newPts,
                self.surfIdxB[ptSetName],
                curvePtCoordsB,
                deltaB,
            )

        # save some info for the sens. computations
        self.curveProjData[ptSetName]["curvePtCoordsA"] = curvePtCoordsA
        self.curveProjData[ptSetName]["curvePtCoordsB"] = curvePtCoordsB

        # get the flags for components
        flagA = self.projData[ptSetName]["compA"]["flag"]
        flagB = self.projData[ptSetName]["compB"]["flag"]

        # Get the component-wide projection indices
        indAComp = self.projData[ptSetName]["compA"]["indAComp"]
        indBComp = self.projData[ptSetName]["compB"]["indBComp"]

        # call the actual driver with the info to prevent code multiplication
        if flagA:
            # First project points on the tracked surfaces
            indSurfDictA = self.projData[ptSetName]["compA"]["indSurfDict"]
            for surface in indSurfDictA:
                indASurf = indSurfDictA[surface]

                # get the points using the mapping
                ptsA = newPts[indASurf]
                # call the projection routine with the info
                # this returns the projected points and we use the same mapping to put them back in place
                newPts[indASurf] = self._projectToComponent(
                    ptsA, self.compA, self.projData[ptSetName][surface], surface=surface
                )

            # Project remaining points to the component as a whole
            if indAComp:
                ptsA = newPts[indAComp]
                newPts[indAComp] = self._projectToComponent(ptsA, self.compA, self.projData[ptSetName]["compA"])

        # do the same for B
        if flagB:
            indSurfDictB = self.projData[ptSetName]["compB"]["indSurfDict"]
            for surface in indSurfDictB:
                indBSurf = indSurfDictB[surface]
                ptsB = newPts[indBSurf]
                newPts[indBSurf] = self._projectToComponent(
                    ptsB, self.compB, self.projData[ptSetName][surface], surface=surface
                )

            if indBComp:
                ptsB = newPts[indBComp]
                newPts[indBComp] = self._projectToComponent(ptsB, self.compB, self.projData[ptSetName]["compB"])

    def project_b(self, ptSetName, dIdpt, comm):
        # call the functions to propagate ad seeds bwd
        # we need to build ADTs for both components if we have any components that lie on either
        # we also need to save ALL intermediate variables for gradient computations in reverse mode

        # number of functions we have
        N = dIdpt.shape[0]

        # get the flags for components
        flagA = self.projData[ptSetName]["compA"]["flag"]
        flagB = self.projData[ptSetName]["compB"]["flag"]

        # Initialize dictionaries to accumulate triangulated mesh sensitivities
        compSens_local = {}
        compSensA = {}
        compSensB = {}

        # call the actual driver with the info to prevent code multiplication
        if flagA:
            # Project remaining points to the component as a whole
            indAComp = self.projData[ptSetName]["compA"]["indAComp"]
            if indAComp:
                dIdptA = dIdpt[:, indAComp]
                dIdpt[:, indAComp], dIdptTriA = self._projectToComponent_b(
                    dIdptA, self.compA, self.projData[ptSetName]["compA"]
                )

            # First project points on the tracked surfaces
            indSurfDictA = self.projData[ptSetName]["compA"]["indSurfDict"]
            for surface in indSurfDictA:
                indASurf = indSurfDictA[surface]

                # get the points using the mapping
                dIdptA = dIdpt[:, indASurf]
                # call the projection routine with the info
                # this returns the projected points and we use the same mapping to put them back in place
                dIdpt[:, indASurf], dIdptTriA_temp = self._projectToComponent_b(
                    dIdptA, self.compA, self.projData[ptSetName][surface], surface=surface
                )

                # Accumulate triangulated mesh seeds
                try:
                    dIdptTriA += dIdptTriA_temp
                except NameError:
                    dIdptTriA = dIdptTriA_temp

        # Set the triangulated mesh seeds to all zeros on these procs
        else:
            dIdptTriA = np.zeros(self.compA.nodes.shape)

        # Allreduce the triangulated mesh seeds
        dIdptTriA = self.comm.allreduce(dIdptTriA)

        # Extract the entries of dIdptTri that are for points on this processor
        disp = self.compA.triMeshData["disp"]
        dIdptTriA = dIdptTriA[:, disp[self.comm.rank] : disp[self.comm.rank + 1], :]

        # Call the total sensitivity of the component's DVGeo
        compSensA = self.compA.DVGeo.totalSensitivity(dIdptTriA, "triMesh")

        for k, v in compSensA.items():
            compSens_local[k] = v

        # do the same for B
        if flagB:
            indBComp = self.projData[ptSetName]["compB"]["indBComp"]
            if indBComp:
                dIdptB = dIdpt[:, indBComp]
                dIdpt[:, indBComp], dIdptTriB = self._projectToComponent_b(
                    dIdptB, self.compB, self.projData[ptSetName]["compB"]
                )

            indSurfDictB = self.projData[ptSetName]["compB"]["indSurfDict"]
            for surface in indSurfDictB:
                indBSurf = indSurfDictB[surface]
                dIdptB = dIdpt[:, indBSurf]
                dIdpt[:, indBSurf], dIdptTriB_temp = self._projectToComponent_b(
                    dIdptB, self.compB, self.projData[ptSetName][surface], surface=surface
                )

                try:
                    dIdptTriB += dIdptTriB_temp
                except NameError:
                    dIdptTriB = dIdptTriB_temp
        else:
            dIdptTriB = np.zeros(self.compB.nodes.shape)

        dIdptTriB = self.comm.allreduce(dIdptTriB)
        disp = self.compB.triMeshData["disp"]
        dIdptTriB = dIdptTriB[:, disp[self.comm.rank] : disp[self.comm.rank + 1], :]
        compSensB = self.compB.DVGeo.totalSensitivity(dIdptTriB, "triMesh")
        for k, v in compSensB.items():
            compSens_local[k] = v

        # finally sum the results across procs if we are provided with a comm
        if comm:
            compSens = {}
            # because the results are in a dictionary, we need to loop over the items and sum
            for k in compSens_local:
                compSens[k] = comm.allreduce(compSens_local[k], op=MPI.SUM)
        else:
            # we can just pass the dictionary
            compSens = compSens_local

        # now we do the warping

        # get the comm for this point set
        ptSetComm = self.points[ptSetName][3]

        # check if any processor did any warping on compA
        curvePtCoordsA = self.curveProjData[ptSetName]["curvePtCoordsA"]
        curvePtCoordsB = self.curveProjData[ptSetName]["curvePtCoordsB"]
        if ptSetComm:
            nCurvePtCoordsAG = ptSetComm.allreduce(len(curvePtCoordsA), op=MPI.MAX)
            nCurvePtCoordsBG = ptSetComm.allreduce(len(curvePtCoordsB), op=MPI.MAX)
        else:
            nCurvePtCoordsAG = len(curvePtCoordsA)
            nCurvePtCoordsBG = len(curvePtCoordsB)

        # check if we need to worry about either surface
        # we will use these flags to figure out if we need to do warping.
        # we need to do the comm for the updated curves regardless
        flagA = False
        flagB = False
        if len(self.curvesOnA) > 0:
            flagA = True
        if len(self.curvesOnB) > 0:
            flagB = True

        if ptSetComm:
            rank = ptSetComm.rank
        else:
            rank = 0

        # call the bwd warping routine
        # deltaA_b is the seed for the points projected to curves
        if flagA:
            deltaA_b_local = self._warpSurfPts_b(
                dIdpt,
                self.points[ptSetName][0],
                self.surfIdxA[ptSetName],
                curvePtCoordsA,
            )
        else:
            deltaA_b_local = np.zeros((N, nCurvePtCoordsAG, 3))

        # do the same for comp B
        if flagB:
            deltaB_b_local = self._warpSurfPts_b(
                dIdpt,
                self.points[ptSetName][0],
                self.surfIdxB[ptSetName],
                curvePtCoordsB,
            )
        else:
            deltaB_b_local = np.zeros((N, nCurvePtCoordsBG, 3))

        # reduce seeds for both
        if ptSetComm:
            deltaA_b = ptSetComm.allreduce(deltaA_b_local, op=MPI.SUM)
            deltaB_b = ptSetComm.allreduce(deltaB_b_local, op=MPI.SUM)
        # no comm, local is global
        else:
            deltaA_b = deltaA_b_local
            deltaB_b = deltaB_b_local

        # remove the seeds for the intersection, the disps are zero (constant) so no need to diff. those
        if flagA:
            # this just returns the seeds w/o the intersection seeds
            deltaA_b = deltaA_b[:, self.nCurvePts[ptSetName]["intersection"] :]
        if flagB:
            # this just returns the seeds w/o the intersection seeds
            deltaB_b = deltaB_b[:, self.nCurvePts[ptSetName]["intersection"] :]

        # loop over the curves
        for curveName in self.featureCurveNames:
            # sizes and displacements for this curve
            sizes = self.curveProjData[ptSetName][curveName]["sizes"]
            disp = self.curveProjData[ptSetName][curveName]["disp"]

            # we get the seeds from compA seeds
            if curveName in self.curvesOnA:
                if flagA:
                    # contribution on this proc
                    deltaBar = deltaA_b[:, disp[rank] : disp[rank] + sizes[rank]].copy()

                # this proc does not have any pts projected, so set the seed to zero
                else:
                    deltaBar = np.zeros((N, 0, 3))

                # remove the seeds for this curve from deltaA_b seeds
                deltaA_b = deltaA_b[:, disp[-1] + sizes[-1] :]

            # seeds from compB
            elif curveName in self.curvesOnB:
                if flagB:
                    # contribution on this proc
                    deltaBar = deltaB_b[:, disp[rank] : disp[rank] + sizes[rank]].copy()

                # this proc does not have any pts projected, so set the seed to zero
                else:
                    deltaBar = np.zeros((N, 0, 3))

                # remove the seeds for this curve from deltaA_b seeds
                deltaB_b = deltaB_b[:, disp[-1] + sizes[-1] :]

            else:
                print("This should not happen")

            # now we have the local seeds of projection points for all functions in xyzProjb

            # get the indices of points we need to project
            idx = self.curveProjIdx[ptSetName][curveName]
            nPoints = len(idx)

            # get some data from the fwd run
            xyz = self.curveProjData[ptSetName][curveName]["xyz"]
            coor = self.curveProjData[ptSetName][curveName]["coor"]
            barsConn = self.curveProjData[ptSetName][curveName]["barsConn"]
            xyzProj = self.curveProjData[ptSetName][curveName]["xyzProj"]
            tanProj = self.curveProjData[ptSetName][curveName]["tanProj"]
            elemIDs = self.curveProjData[ptSetName][curveName]["elemIDs"]

            # we dont use tangents so seeds are zero
            tanProjb = np.zeros_like(tanProj)

            if nPoints > 0:
                # also get the curveMask
                curveMask = self.curveProjData[ptSetName][curveName]["curveMask"]

                # run the bwd projection for everyfunction
                for k in range(N):
                    # contribution from delta
                    xyzProjb = deltaBar[k].copy()

                    # add the contribution from dIdpt for the idx points themselves
                    xyzProjb += dIdpt[k, idx]

                    # Call Fortran code (This will accumulate seeds in xyzb and self.coorb)
                    xyzb_new, coorb_new = self.curveSearchAPI.mindistancecurve_b(
                        xyz.T,
                        coor.T,
                        barsConn.T + 1,
                        xyzProj.T,
                        xyzProjb.T,
                        tanProj.T,
                        tanProjb.T,
                        elemIDs + 1,
                        curveMask,
                    )

                    # Accumulate derivatives with the correct k

                    # replace the seed in dIdpt. we subtract deltaBar here
                    # because delta was equal to the projected points minus the original points.
                    # So the delta seeds contribute with a negative sign
                    # to the seeds of the points before projection
                    dIdpt[k, idx, :] = xyzb_new.T - deltaBar[k]

                    # add the seed to the seam seed
                    self.seamBarProj[ptSetName][k, :, :] += coorb_new.T

        return compSens

    def _projectToComponent(self, pts, comp, projDict, surface=None):
        # We build an ADT for this component using pySurf
        # Set bounding box for new tree
        BBox = np.zeros((2, 3))
        useBBox = False

        # dummy connectivity data for quad elements since we have all tris
        quadConn = np.zeros((0, 4))

        if surface is not None:
            # Use the triConn for just this surface
            triConn = comp.triConn[surface]
            # Set the adtID as the surface name
            adtID = surface
        else:
            # Use the stacked triConn for the whole component
            triConn = comp.triConnStack
            # Set the adtID as the component name
            adtID = comp.name

        # Compute set of nodal normals by taking the average normal of all
        # elements surrounding the node. This allows the meshing algorithms,
        # for instance, to march in an average direction near kinks.
        nodal_normals = self.adtAPI.adtcomputenodalnormals(comp.nodes.T, triConn.T, quadConn.T)
        comp.nodal_normals = nodal_normals.T

        # Create new tree (the tree itself is stored in Fortran level)
        self.adtAPI.adtbuildsurfaceadt(
            comp.nodes.T,
            triConn.T,
            quadConn.T,
            BBox.T,
            useBBox,
            MPI.COMM_SELF.py2f(),
            adtID,
        )

        # project
        numPts = pts.shape[0]
        dist2 = np.ones(numPts, dtype=self.dtype) * 1e10
        xyzProj = np.zeros((numPts, 3), dtype=self.dtype)
        normProjNotNorm = np.zeros((numPts, 3), dtype=self.dtype)

        if self.debug:
            print(f"[{self.comm.rank}] Projecting to component {comp.name}, pts.shape = {pts.shape}")

        # Call projection function
        procID, elementType, elementID, uvw = self.adtAPI.adtmindistancesearch(
            pts.T, adtID, dist2, xyzProj.T, comp.nodal_normals.T, normProjNotNorm.T
        )

        # Adjust indices and ordering
        elementID = elementID - 1
        uvw = uvw.T

        # normalize the normals
        normProj = tsurf_tools.normalize(normProjNotNorm)

        # deallocate ADT
        self.adtAPI.adtdeallocateadts(adtID)

        # save the data
        projDict["procID"] = procID.copy()
        projDict["elementType"] = elementType.copy()
        projDict["elementID"] = elementID.copy()
        projDict["uvw"] = uvw.copy()
        projDict["dist2"] = dist2.copy()
        projDict["normProjNotNorm"] = normProjNotNorm.copy()
        projDict["normProj"] = normProj.copy()

        # also save the original and projected points
        projDict["xyz"] = pts.copy()
        projDict["xyzProj"] = xyzProj.copy()

        # return projected points
        return xyzProj

    def _projectToComponent_b(self, dIdpt, comp, projDict, surface=None):
        # We build an ADT for this component using pySurf
        # Set bounding box for new tree
        BBox = np.zeros((2, 3))
        useBBox = False

        # dummy connectivity data for quad elements since we have all tris
        quadConn = np.zeros((0, 4))

        if surface is not None:
            # Use the triConn for just this surface
            triConn = comp.triConn[surface]
            # Set the adtID as the surface name
            adtID = surface
        else:
            # Use the stacked triConn for the whole component
            triConn = comp.triConnStack
            # Set the adtID as the component name
            adtID = comp.name

        # Compute set of nodal normals by taking the average normal of all
        # elements surrounding the node. This allows the meshing algorithms,
        # for instance, to march in an average direction near kinks.
        nodal_normals = self.adtAPI.adtcomputenodalnormals(comp.nodes.T, triConn.T, quadConn.T)
        comp.nodal_normals = nodal_normals.T

        # Create new tree (the tree itself is stored in Fortran level)
        self.adtAPI.adtbuildsurfaceadt(
            comp.nodes.T,
            triConn.T,
            quadConn.T,
            BBox.T,
            useBBox,
            MPI.COMM_SELF.py2f(),
            adtID,
        )

        # also extract the projection data we have from the fwd pass
        procID = projDict["procID"]
        elementType = projDict["elementType"]
        elementID = projDict["elementID"]
        uvw = projDict["uvw"]
        dist2 = projDict["dist2"]
        normProjNotNorm = projDict["normProjNotNorm"]

        # get the original and projected points too
        xyz = projDict["xyz"]
        xyzProj = projDict["xyzProj"]

        # also, we dont care about the normals, so the AD seeds for them should (?) be zero
        normProjb = np.zeros_like(normProjNotNorm)

        # also create the dIdtp for the triangulated surface nodes
        dIdptTri = np.zeros((dIdpt.shape[0], comp.nodes.shape[0], 3))

        # now propagate the ad seeds back for each function
        for i in range(dIdpt.shape[0]):
            # the derivative seeds for the projected points
            xyzProjb = dIdpt[i].copy()

            # Compute derivatives of the normalization process
            normProjNotNormb = tsurf_tools.normalize_b(normProjNotNorm, normProjb)

            # Call projection function
            # ATTENTION: The variable "xyz" here in Python corresponds to the variable "coor" in the Fortran code.
            # On the other hand, the variable "coor" here in Python corresponds to the variable "adtCoor" in Fortran.
            # I could not change this because the original ADT code already used "coor" to denote nodes that should be
            # projected.

            xyzb, coorb, nodal_normalsb = self.adtAPI.adtmindistancesearch_b(
                xyz.T,
                adtID,
                procID,
                elementType,
                elementID + 1,
                uvw.T,
                dist2,
                xyzProj.T,
                xyzProjb.T,
                comp.nodal_normals.T,
                normProjNotNorm.T,
                normProjNotNormb.T,
            )

            # Transpose results to make them consistent
            xyzb = xyzb.T
            coorb = coorb.T

            # Put the reverse ad seed back into dIdpt
            dIdpt[i] = xyzb
            # Also save the triangulated surface node seeds
            dIdptTri[i] = coorb

        # Now we are done with the ADT
        self.adtAPI.adtdeallocateadts(adtID)

        # The entries in dIdpt are replaced with AD seeds of initial points that were projected
        # We also return the seeds for the component's triangulated mesh in dIdptTri
        return dIdpt, dIdptTri

    def _getUpdatedCoords(self, comm):
        # this code returns the updated coordinates

        # first comp a
        self.compA.updateTriMesh(comm)

        # then comp b
        self.compB.updateTriMesh(comm)

        return

    def _getIntersectionSeam(self, comm, firstCall=False):
        # we can parallelize here. each proc gets one intersection, but needs re-structuring of some of the code.

        # this function computes the intersection curve, cleans up the data and splits the curve based on features or curves specified by the user.

        # create the dictionary to save all intermediate variables for reverse differentiation
        self.seamDict = {}

        # Call pySurf with the quad information.
        dummyConn = np.zeros((0, 4))

        # compute the intersection curve, in the first step we just get the array sizes to hide allocatable arrays from python
        arraySizes = self.intersectionAPI.computeintersection(
            self.compA.nodes.T,
            self.compA.triConnStack.T,
            dummyConn.T,
            self.compB.nodes.T,
            self.compB.triConnStack.T,
            dummyConn.T,
            self.distTol,
            comm.py2f(),
        )

        # Retrieve results from Fortran if we have an intersection
        if np.max(arraySizes[1:]) > 0:
            # Second Fortran call to retrieve data from the CGNS file.
            intersectionArrays = self.intersectionAPI.retrievedata(*arraySizes)

            # We need to do actual copies, otherwise data will be overwritten if we compute another intersection.
            # We subtract one to make indices consistent with the Python 0-based indices.
            # We also need to transpose it since Python and Fortran use different orderings to store matrices in memory.

            intNodes = np.array(intersectionArrays[0]).T
            # The last entry of intNodes is always 0,0,0 for some reason, even for a proper intersection
            # This is probably a bug in pySurf
            # It has no effect here because the computation relies on connectivity, not individual points
            barsConn = np.array(intersectionArrays[1]).T - 1
            parentTria = np.array(intersectionArrays[2]).T - 1

            # Save these intermediate variables
            self.seamDict["barsConn"] = barsConn
            self.seamDict["parentTria"] = parentTria

        else:
            raise Error(f"The components {self.compA.name} and {self.compB.name} do not intersect.")

        # Release memory used by Fortran
        self.intersectionAPI.releasememory()

        # Sort the output
        newConn, newMap = tsurf_tools.FEsort(barsConn.tolist())

        # newConn might have multiple intersection curves
        if len(newConn) == 1:
            # we have a single intersection curve, just take this.
            seamConn = newConn[0].copy()
        # We have multiple intersection curves
        else:
            if self.intDir is None:
                # we have multiple intersection curves but the user did not specify which direction to pick
                for i in range(len(newConn)):
                    curvename = f"{self.compA.name}_{self.compB.name}_{i}"
                    tecplot_interface.writeTecplotFEdata(intNodes, newConn[i], curvename, curvename)
                raise Error(
                    f"More than one intersection curve between comps {self.compA.name} and {self.compB.name}. "
                    + "The curves are written as Tecplot files in the current directory. "
                    + "Try rerunning after specifying intDir for the intersection."
                )

            # the user did specify which direction to pick
            else:
                int_centers = np.zeros(len(newConn), dtype=self.dtype)
                # we will figure out the locations of these points and pick the one closer to the user picked direction
                for i in range(len(newConn)):
                    # get all the points
                    int_pts = intNodes[newConn[i]][:, 0]

                    # average the values
                    # the API uses a 1 based indexing, but here, we convert to a zero based indexing
                    int_centers[i] = np.average(int_pts[abs(self.intDir) - 1])

                # multiply the values with the sign of intDir
                int_centers *= np.sign(self.intDir)

                # get the argmax
                int_index = np.argmax(int_centers)

                # this is the intersection seam
                seamConn = newConn[int_index].copy()

        # Get the number of elements
        nElem = seamConn.shape[0]

        # now that we have a continuous, ordered seam connectivity in seamConn, we can try to detect features

        # we need to track the nodes that are closest to the supplied feature curves
        breakList = []
        curveBeg = {}
        curveBegCoor = {}

        # loop over the feature curves
        for curveName in self.featureCurveNames:
            # we need to initialize the dictionary here
            # to get the intermediate output from mindistancecurve call
            self.seamDict[curveName] = {}

            # if this curve is on compB, we use it to track intersection features
            if curveName in self.compB.barsConn and curveName not in self.remeshAll:
                # get the curve connectivity
                curveConn = self.compB.barsConn[curveName]

                # Use pySurf to project the point on curve
                # First, we need to get a list of nodes that define the intersection
                intNodesOrd = intNodes[seamConn[:, 0]]

                # Get number of points
                nPoints = len(intNodesOrd)

                # Initialize references
                dist2 = np.ones(nPoints, dtype=self.dtype) * 1e10
                xyzProj = np.zeros((nPoints, 3), dtype=self.dtype)
                tanProj = np.zeros((nPoints, 3), dtype=self.dtype)
                elemIDs = np.zeros((nPoints), dtype="int32")

                # then find the closest point to the curve

                # only call the Fortran code if we have at least one point
                # this is redundant but it is how its done in pySurf
                if nPoints > 0:
                    # This will modify xyzProj, tanProj, dist2, and elemIDs if we find better projections than dist2.
                    # Remember that we should adjust some indices before calling the Fortran code
                    # Remember to use [:] to don't lose the pointer (elemIDs is an input/output variable)
                    elemIDs[:] = (
                        elemIDs + 1
                    )  # (we need to do this separetely because Fortran will actively change elemIDs contents.
                    curveMask = self.curveSearchAPI.mindistancecurve(
                        intNodesOrd.T,
                        self.compB.nodes.T,
                        curveConn.T + 1,
                        xyzProj.T,
                        tanProj.T,
                        dist2,
                        elemIDs,
                    )

                    # Adjust indices back to Python standards
                    elemIDs[:] = elemIDs - 1

                    self.seamDict[curveName]["curveMask"] = curveMask.copy()
                    self.seamDict[curveName]["elemIDs"] = elemIDs.copy()
                    self.seamDict[curveName]["intNodesOrd"] = intNodesOrd.copy()
                    self.seamDict[curveName]["xyzProj"] = xyzProj.copy()
                    self.seamDict[curveName]["tanProj"] = tanProj.copy()
                    self.seamDict[curveName]["dist2"] = dist2.copy()
                    self.seamDict[curveName]["projPtIndx"] = seamConn[:, 0][np.argmin(dist2)].copy()

                # now, find the index of the smallest distance
                breakList.append(np.argmin(dist2))

                # also get which element is the closest to the feature point
                curveBeg[curveName] = elemIDs[np.argmin(dist2)]

                # get which point on this element we projected to.
                curveBegCoor[curveName] = xyzProj[np.argmin(dist2)]

            else:
                # if it is not on compB, we still need to set up some variables so that we remesh the whole curve
                # set the beginning to the first element
                curveBeg[curveName] = 0

        # number of features we detected. This will be equal to the number of feature curves on compB
        nFeature = len(breakList)

        # if this is the first call,
        if firstCall:
            # we also save the initial curve with nodes and connectivities for distance calculations
            self.conn0 = seamConn.copy()
            self.nodes0 = intNodes.copy()
            self.nFeature = nFeature
        else:
            if nFeature != self.nFeature:
                raise Error("Number of features on the intersection curve has changed.")

        # flip
        # we want breakList to be in increasing order...
        ii = 0
        for i in range(nFeature):
            # we loop over the breaklist elements and check if the element index is going up or down
            if breakList[i] < breakList[np.mod(i + 1, nFeature)]:
                ii += 1

        # now check if we need to flip the curve
        if ii == 1:  # we need at least 2 features where the element number increases...
            # we need to reverse the order of our feature curves
            # and we will flip the elements too so keep track of this change
            breakList = np.mod(seamConn.shape[0] - np.array(breakList), seamConn.shape[0])

            # and we need to invert the curves themselves
            seamConn = np.flip(seamConn, axis=0)
            seamConn = np.flip(seamConn, axis=1)

        # roll so that the first breakList entry is the first node
        seamConn = np.roll(seamConn, -breakList[0], axis=0)

        # also adjust the feature indices
        breakList = np.mod(breakList - breakList[0], nElem)

        # get the number of elements between each feature
        curveSizes = []
        for i in range(nFeature - 1):
            curveSizes.append(np.mod(breakList[i + 1] - breakList[i], nElem))
        # check the last curve outside the loop
        curveSizes.append(np.mod(breakList[0] - breakList[-1], nElem))

        # copy the curveSizes for the first call
        if firstCall:
            self.nElems = curveSizes[:]

        # now loop over the curves between the feature nodes. We will remesh them separately to retain resolution between curve features, and just append the results since the features are already ordered
        curInd = 0
        seam = np.zeros((0, 3), dtype=self.dtype)
        finalConn = np.zeros((0, 2), dtype="int32")
        for i in range(nFeature):
            # just use the same number of points *2 for now
            nNewNodes = self.nElems[i] + 1
            coor = intNodes
            barsConn = seamConn[curInd : curInd + curveSizes[i]]
            curInd += curveSizes[i]
            method = "linear"
            spacing = "linear"
            initialSpacing = 0.1
            finalSpacing = 0.1

            # re-sample the curve (try linear for now), to get N number of nodes on it spaced linearly
            # Call Fortran code. Remember to adjust transposes and indices
            newCoor, newBarsConn = self.utilitiesAPI.remesh(
                nNewNodes,
                coor.T,
                barsConn.T + 1,
                method,
                spacing,
                initialSpacing,
                finalSpacing,
            )
            newCoor = newCoor.T
            newBarsConn = newBarsConn.T - 1

            # add these n -resampled nodes back to back in seam and return a copy of the array
            # we don't need the connectivity info for now? we just need the coords
            # first increment the new connectivity by number of coordinates already in seam
            newBarsConn += len(seam)

            # now stack the nodes
            seam = np.vstack((seam, newCoor))

            # and the conn
            finalConn = np.vstack((finalConn, newBarsConn))

        if firstCall:
            # save the beginning and end indices of these elements
            self.seamBeg["intersection"] = 0
            self.seamEnd["intersection"] = len(finalConn)

        # save stuff to the dictionary for sensitivity computations...
        self.seamDict["intNodes"] = intNodes.copy()
        self.seamDict["seamConn"] = seamConn.copy()
        self.seamDict["curveSizes"] = curveSizes.copy()
        # size of the intersection seam w/o any feature curves
        self.seamDict["seamSize"] = len(seam)
        self.seamDict["curveBegCoor"] = curveBegCoor.copy()

        # Output the intersection curve
        if self.comm.rank == 0 and self.debug:
            curvename = f"{self.compA.name}_{self.compB.name}_{self.counter}"
            tecplot_interface.writeTecplotFEdata(intNodes, seamConn, curvename, curvename)

        # we need to re-mesh feature curves if the user wants...
        if self.incCurves:
            # we need to set up some variables
            if firstCall:
                self.nNodeFeature = {}
                self.distFeature = {}

            remeshedCurves = np.zeros((0, 3), dtype=self.dtype)
            remeshedCurveConnFull = np.zeros((0, 2), dtype="int32")
            remeshedCurveConnWarp = np.zeros((0, 2), dtype="int32")

            # loop over each curve, figure out what nodes get re-meshed, re-mesh, and append to seam...
            for curveName in self.featureCurveNames:
                # figure out which comp owns this curve...
                if curveName in self.compB.barsConn:
                    curveComp = self.compB
                    dStarComp = self.dStarB
                elif curveName in self.compA.barsConn:
                    curveComp = self.compA
                    dStarComp = self.dStarA

                # connectivity for this curve.
                curveConn = curveComp.barsConn[curveName]

                # we already have the element that is closest to the intersection
                # or if this curve does not start from the intersection,
                # this is simply the first element
                elemBeg = curveBeg[curveName]

                # now lets split this element so that we get a better initial point...
                # this has to be on compB
                if curveName in curveBegCoor:
                    # save the original coordinate of the first point
                    ptBegSave = self.compB.nodes[curveConn[elemBeg, 0]].copy()
                    # and replace this with the starting point we want
                    self.compB.nodes[curveConn[elemBeg, 0]] = curveBegCoor[curveName].copy()

                # compute the element lengths starting from elemBeg
                firstNodes = curveComp.nodes[curveConn[elemBeg:, 0]]
                secondNodes = curveComp.nodes[curveConn[elemBeg:, 1]]
                diff = secondNodes - firstNodes
                dist2 = diff[:, 0] ** 2 + diff[:, 1] ** 2 + diff[:, 2] ** 2
                elemDist = np.sqrt(dist2)

                # get the cumulative distance
                cumDist = np.cumsum(elemDist)

                # if no marchdir for this curve, we use all of it
                if curveName in self.remeshAll:
                    # we remesh all of this curve
                    elemBeg = 0
                    elemEnd = len(curveConn)
                    if firstCall:
                        self.nNodeFeature[curveName] = elemEnd + 1
                else:
                    # do the regular thing
                    if firstCall:
                        # compute the distances from curve nodes to intersection seam
                        curvePts = curveComp.nodes[curveConn[elemBeg:, 0]]

                        # Get number of points
                        nPoints = len(curvePts)

                        # Initialize references if user provided none
                        dist2 = np.ones(nPoints, dtype=self.dtype) * 1e10
                        xyzProj = np.zeros((nPoints, 3), dtype=self.dtype)
                        tanProj = np.zeros((nPoints, 3), dtype=self.dtype)
                        elemIDs = np.zeros((nPoints), dtype="int32")

                        # then find the closest point to the curve

                        # Only call the Fortran code if we have at least one point
                        if nPoints > 0:
                            # This will modify xyzProj, tanProj, dist2, and elemIDs if we find better projections than dist2.
                            # Remember that we should adjust some indices before calling the Fortran code
                            # Remember to use [:] to don't lose the pointer (elemIDs is an input/output variable)
                            elemIDs[:] = (
                                elemIDs + 1
                            )  # (we need to do this separetely because Fortran will actively change elemIDs contents.
                            curveMask = self.curveSearchAPI.mindistancecurve(
                                curvePts.T,
                                self.nodes0.T,
                                self.conn0.T + 1,
                                xyzProj.T,
                                tanProj.T,
                                dist2,
                                elemIDs,
                            )

                        dNodes = np.sqrt(dist2)

                        # number of elements to use, subtract one to get the correct element count
                        nElem = (np.abs(dNodes - dStarComp * 1.3)).argmin() - 1

                        # we want to be one after the actual distance, so correct if needed
                        if dNodes[nElem] < dStarComp * 1.3:
                            nElem += 1

                        elemEnd = elemBeg + nElem

                        # get the total curve distance from elemBeg to this element.
                        distCurve = cumDist[nElem]

                        # save this distance as the remesh distance
                        self.distFeature[curveName] = distCurve

                        # also save how many nodes we have, we want 2 times this when re-meshing
                        self.nNodeFeature[curveName] = nElem + 1

                    else:
                        # figure out how many elements we need to go in this direction
                        elemEnd = (np.abs(cumDist - self.distFeature[curveName])).argmin() + elemBeg

                # get the new connectivity data between the initial and final elements
                curveConnTrim = curveConn[elemBeg : elemEnd + 1]

                # remesh the new connectivity curve, using nNode*2 times nodes
                nNewNodes = self.nNodeFeature[curveName]
                coor = curveComp.nodes
                barsConn = curveConnTrim
                method = "linear"
                spacing = "linear"
                initialSpacing = 0.1
                finalSpacing = 0.1

                # now re-sample the curve (try linear for now), to get N number of nodes on it spaced linearly
                # Call Fortran code. Remember to adjust transposes and indices
                newCoor, newBarsConn = self.utilitiesAPI.remesh(
                    nNewNodes,
                    coor.T,
                    barsConn.T + 1,
                    method,
                    spacing,
                    initialSpacing,
                    finalSpacing,
                )
                newCoor = newCoor.T
                newBarsConn = newBarsConn.T - 1

                # increment the connectivitiy data
                newBarsConn += len(remeshedCurves)

                # Append this new curve to the featureCurve data.
                remeshedCurves = np.vstack((remeshedCurves, newCoor))

                # By excluding sliding curves here in the 'warp' array,
                # they are not used as seeds for the curved-based deformation.
                # This means that points on these curves get warped like any other point.
                # We also still want the 'full' connectivity because that is used for projections.
                remeshedCurveConnFull = np.vstack((remeshedCurveConnFull, newBarsConn))
                if curveName not in self.slidingCurves:
                    remeshedCurveConnWarp = np.vstack((remeshedCurveConnWarp, newBarsConn))

                # number of new nodes added in the opposite direction
                nNewNodesReverse = 0
                if elemBeg > 0 and self.remeshBwd:
                    # also re-mesh the initial part of the curve, to prevent any negative volumes there
                    curveConnTrim = curveConn[:elemBeg]

                    nNewNodesReverse = self.nNodeFeature[curveName]
                    coor = self.compB.nodes
                    barsConn = curveConnTrim
                    method = "linear"
                    spacing = "linear"
                    initialSpacing = 0.1
                    finalSpacing = 0.1

                    # now re-sample the curve (try linear for now), to get N number of nodes on it spaced linearly
                    # Call Fortran code. Remember to adjust transposes and indices
                    newCoor, newBarsConn = self.utilitiesAPI.remesh(
                        nNewNodesReverse,
                        coor.T,
                        barsConn.T + 1,
                        method,
                        spacing,
                        initialSpacing,
                        finalSpacing,
                    )
                    newCoor = newCoor.T
                    newBarsConn = newBarsConn.T - 1

                    newBarsConn = newBarsConn + len(remeshedCurves)

                    remeshedCurves = np.vstack((remeshedCurves, newCoor))
                    remeshedCurveConnFull = np.vstack((remeshedCurveConnFull, newBarsConn))

                    if curveName not in self.slidingCurves:
                        remeshedCurveConnWarp = np.vstack((remeshedCurveConnWarp, newBarsConn))

                if curveName in curveBegCoor:
                    # finally, put the modified initial and final points back in place.
                    self.compB.nodes[curveConn[elemBeg, 0]] = ptBegSave.copy()

                # save some info for gradient computations later on
                self.seamDict[curveName]["nNewNodes"] = nNewNodes
                self.seamDict[curveName]["nNewNodesReverse"] = nNewNodesReverse
                self.seamDict[curveName]["elemBeg"] = elemBeg
                self.seamDict[curveName]["elemEnd"] = elemEnd
                # this includes the initial coordinates of the points for each curve
                # that has a modified initial curve
                self.seamDict["curveBegCoor"] = curveBegCoor

                if firstCall:
                    # save the beginning and end indices of these elements
                    self.seamBeg[curveName] = (
                        len(finalConn) + len(remeshedCurveConnFull) - (nNewNodes + nNewNodesReverse) + 2
                    )
                    self.seamEnd[curveName] = len(finalConn) + len(remeshedCurveConnFull)

            # Output the feature curves
            if self.comm.rank == 0 and self.debug:
                curvename = f"featureCurves_{self.counter}"
                tecplot_interface.writeTecplotFEdata(remeshedCurves, remeshedCurveConnFull, curvename, curvename)

            # now we are done going over curves,
            # so we can append all the new curves to the "seam",
            # which now contains the intersection, and re-meshed feature curves

            # increment the conn from curves
            remeshedCurveConnFull += len(seam)
            remeshedCurveConnWarp += len(seam)
            # stack the nodes
            seam = np.vstack((seam, remeshedCurves))
            # stack the conn
            finalConnFull = np.vstack((finalConn, remeshedCurveConnFull))
            finalConnWarp = np.vstack((finalConn, remeshedCurveConnWarp))

        # save the connectivity
        self.seamConnFull = finalConnFull
        self.seamConnWarp = finalConnWarp

        self.counter += 1

        return seam.copy()

    def _getIntersectionSeam_b(self, seamBar, comm):
        # seamBar contains all the bwd seeds for all coordinates in self.seam

        # seam bar has shape [N, nSeamPt, 3]
        # seeds for N functions
        N = seamBar.shape[0]
        # n points in total in the combined seam
        # 3 coordinates for each point

        # allocate the space for component coordinate seeds
        coorAb = np.zeros((N, self.compA.nodes.shape[0], self.compA.nodes.shape[1]))
        coorBb = np.zeros((N, self.compB.nodes.shape[0], self.compB.nodes.shape[1]))

        # first, extract the actual intersection coordinates from feature curves.
        # we might not have any feature curves but the intersection curve will be there
        seamSize = self.seamDict["seamSize"]

        # coordinates of the beginning points for feature curves on compB
        curveBegCoor = self.seamDict["curveBegCoor"]

        intBar = seamBar[:, :seamSize, :]
        curveBar = seamBar[:, seamSize:, :]

        # dictionary to save the accumulation of curve projection seeds
        curveProjb = {}

        # check if we included feature curves
        if self.incCurves:
            # offset for the derivative seeds for this curve
            iBeg = 0

            # loop over each curve
            for curveName in self.featureCurveNames:
                # get the fwd data
                curveDict = self.seamDict[curveName]
                nNewNodes = curveDict["nNewNodes"]
                elemBeg = curveDict["elemBeg"]
                elemEnd = curveDict["elemEnd"]

                # get the derivative seeds
                newCoorb = curveBar[:, iBeg : iBeg + nNewNodes, :].copy()
                iBeg += nNewNodes

                # figure out which comp owns this curve...
                if curveName in self.compB.barsConn:
                    curveComp = self.compB
                    coorb = coorBb

                elif curveName in self.compA.barsConn:
                    curveComp = self.compA
                    coorb = coorAb

                # connectivity for this curve.
                curveConn = curveComp.barsConn[curveName]

                # adjust the first coordinate of the curve
                if curveName in curveBegCoor:
                    # save the original coordinate of the first point
                    ptBegSave = self.compB.nodes[curveConn[elemBeg, 0]].copy()
                    # and replace this with the starting point we want
                    self.compB.nodes[curveConn[elemBeg, 0]] = curveBegCoor[curveName].copy()

                # get the coordinates of points
                coor = curveComp.nodes

                # connectivity for this curve.
                curveConn = curveComp.barsConn[curveName]

                # trim the connectivity data
                barsConn = curveComp.barsConn[curveName][elemBeg : elemEnd + 1]

                # constant inputs
                method = "linear"
                spacing = "linear"
                initialSpacing = 0.1
                finalSpacing = 0.1

                cb = np.zeros((N, coor.shape[0], coor.shape[1]))

                # loop over functions
                for ii in range(N):
                    # Call Fortran code. Remember to adjust transposes and indices
                    _, _, cbi = self.utilitiesAPI.remesh_b(
                        nNewNodes - 1,
                        coor.T,
                        newCoorb[ii].T,
                        barsConn.T + 1,
                        method,
                        spacing,
                        initialSpacing,
                        finalSpacing,
                    )
                    # derivative seeds for the coordinates.
                    cb[ii] = cbi.T.copy()

                # check if we adjusted the initial coordinate of the curve w/ a seam coordinate
                if elemBeg > 0:
                    if self.remeshBwd:
                        # first, we need to do the re-meshing of the other direction

                        # get the fwd data
                        nNewNodes = curveDict["nNewNodesReverse"]

                        # get the derivative seeds
                        newCoorb = curveBar[:, iBeg : iBeg + nNewNodes, :].copy()
                        iBeg += nNewNodes

                        # bars conn is everything up to elemBeg
                        barsConn = curveComp.barsConn[curveName][:elemBeg]

                        # loop over functions
                        for ii in range(N):
                            # Call Fortran code. Remember to adjust transposes and indices
                            _, _, cbi = self.utilitiesAPI.remesh_b(
                                nNewNodes - 1,
                                coor.T,
                                newCoorb[ii].T,
                                barsConn.T + 1,
                                method,
                                spacing,
                                initialSpacing,
                                finalSpacing,
                            )
                            # derivative seeds for the coordinates.
                            cb[ii] += cbi.T.copy()

                    # the first seed is for the projected point...
                    projb = cb[:, curveConn[elemBeg, 0], :].copy()

                    # zero out the seed of the replaced node
                    cb[:, curveConn[elemBeg, 0], :] = np.zeros((N, 3))

                    # put the modified initial and final points back in place.
                    self.compB.nodes[curveConn[elemBeg, 0]] = ptBegSave.copy()

                    # we need to call the curve projection routine to propagate the seed...
                    intNodesOrd = self.seamDict[curveName]["intNodesOrd"]
                    curveMask = self.seamDict[curveName]["curveMask"]
                    elemIDs = self.seamDict[curveName]["elemIDs"]
                    xyzProj = self.seamDict[curveName]["xyzProj"]
                    tanProj = self.seamDict[curveName]["tanProj"]
                    dist2 = self.seamDict[curveName]["dist2"]

                    # we need the full bars conn for this
                    barsConn = curveComp.barsConn[curveName]

                    # allocate zero seeds
                    xyzProjb = np.zeros_like(xyzProj)
                    tanProjb = np.zeros_like(tanProj)

                    curveProjb[curveName] = np.zeros((N, 3))

                    for ii in range(N):
                        # the only nonzero seed is indexed by argmin dist2
                        xyzProjb[np.argmin(dist2)] = projb[ii].copy()

                        xyzb_new, coorb_new = self.curveSearchAPI.mindistancecurve_b(
                            intNodesOrd.T,
                            self.compB.nodes.T,
                            barsConn.T + 1,
                            xyzProj.T,
                            xyzProjb.T,
                            tanProj.T,
                            tanProjb.T,
                            elemIDs + 1,
                            curveMask,
                        )

                        # add the coorb_new to coorBb[ii] since coorb_new has the seeds from mindistancecurve_b
                        coorBb[ii] += coorb_new.T

                        # xyzb_new is the seed for the intersection seam node
                        # instead of saving the array full of zeros, we just save the entry we know is nonzero
                        curveProjb[curveName][ii] = xyzb_new.T[np.argmin(dist2)]

                # all the remaining seeds in coorb live on the component tri-mesh...
                coorb += cb

        # now we only have the intersection seam...
        nFeature = len(self.nElems)
        intNodes = self.seamDict["intNodes"]
        seamConn = self.seamDict["seamConn"]
        curveSizes = self.seamDict["curveSizes"]

        # seeds for the original intersection
        intNodesb = np.zeros((N, intNodes.shape[0], intNodes.shape[1]))

        # loop over each feature and propagate the sensitivities
        curInd = 0
        curSeed = 0
        for i in range(nFeature):
            # just use the same number of points *2 for now
            nNewElems = self.nElems[i]
            nNewNodes = nNewElems + 1
            coor = intNodes
            barsConn = seamConn[curInd : curInd + curveSizes[i]]

            curInd += curveSizes[i]
            method = "linear"
            spacing = "linear"
            initialSpacing = 0.1
            finalSpacing = 0.1

            for ii in range(N):
                newCoorb = intBar[ii, curSeed : curSeed + nNewNodes, :]
                # re-sample the curve (try linear for now), to get N number of nodes on it spaced linearly
                # Call Fortran code. Remember to adjust transposes and indices
                newCoor, newBarsConn, cb = self.utilitiesAPI.remesh_b(
                    nNewElems,
                    coor.T,
                    newCoorb.T,
                    barsConn.T + 1,
                    method,
                    spacing,
                    initialSpacing,
                    finalSpacing,
                )
                intNodesb[ii] += cb.T

            curSeed += nNewNodes

        # add the contributions from the curve projection if we have any
        for curveName, v in curveProjb.items():
            # get the index
            idx = self.seamDict[curveName]["projPtIndx"]
            if self.debug:
                print(f"Adding contributions from {curveName}")
            for ii in range(N):
                # add the contribution
                intNodesb[ii, idx] += v[ii]

        dummyConn = np.zeros((0, 4))
        barsConn = self.seamDict["barsConn"]
        parentTria = self.seamDict["parentTria"]

        # do the reverse intersection computation to get the seeds of coordinates
        for ii in range(N):
            cAb, cBb = self.intersectionAPI.computeintersection_b(
                self.compA.nodes.T,
                self.compA.triConnStack.T,
                dummyConn.T,
                self.compB.nodes.T,
                self.compB.triConnStack.T,
                dummyConn.T,
                intNodes.T,
                intNodesb[ii].T,
                barsConn.T + 1,
                parentTria.T + 1,
                self.distTol,
            )

            coorAb[ii] += cAb.T
            coorBb[ii] += cBb.T

        # Allreduce the derivative seeds
        coorAb = self.comm.allreduce(coorAb)
        coorBb = self.comm.allreduce(coorBb)

        # Extract the entries of coorAb and coorBb that are for points on this processor
        disp = self.compA.triMeshData["disp"]
        coorAb = coorAb[:, disp[self.comm.rank] : disp[self.comm.rank + 1], :]

        disp = self.compB.triMeshData["disp"]
        coorBb = coorBb[:, disp[self.comm.rank] : disp[self.comm.rank + 1], :]

        # get the total sensitivities from both components
        compSens_local = {}
        compSensA = self.compA.DVGeo.totalSensitivity(coorAb, "triMesh")
        for k, v in compSensA.items():
            compSens_local[k] = v

        compSensB = self.compB.DVGeo.totalSensitivity(coorBb, "triMesh")
        for k, v in compSensB.items():
            compSens_local[k] = v

        # finally sum the results across procs if we are provided with a comm
        if comm:
            compSens = {}
            # because the results are in a dictionary, we need to loop over the items and sum
            for k, v in compSens_local.items():
                compSens[k] = comm.allreduce(v, op=MPI.SUM)
        else:
            # we can just pass the dictionary
            compSens = compSens_local

        return compSens

    def associatePointsToSurface(self, points, ptSetName, surface, surfaceEps):
        projDict = {}
        # Compute the distance from each point to this surface and store it in projDict
        if surface in self.compA.triConn:
            self._projectToComponent(points, self.compA, projDict, surface=surface)
            comp = "compA"
        elif surface in self.compB.triConn:
            self._projectToComponent(points, self.compB, projDict, surface=surface)
            comp = "compB"
        else:
            raise Error(f"Surface {surface} was not found in {self.compA.name} or {self.compB.name}.")

        # Identify the points that are within the given tolerance from this surface
        # surfaceIndMap contains indices of the provided points, not the entire point set
        # These get mapped to indices for the entire point set later
        surfaceDist = np.sqrt(np.array(projDict["dist2"]))
        surfaceIndMap = [ind for ind, value in enumerate(surfaceDist) if (value < surfaceEps)]

        # Output the points associated with this surface
        if self.debug:
            data = [np.append(points[i], surfaceDist[i]) for i in surfaceIndMap]
            tecplot_interface.write_tecplot_scatter(
                f"{surface}_points_{self.comm.rank}.plt",
                f"{surface}",
                ["X", "Y", "Z", "dist"],
                data,
            )

        # Save the indices only if there is at least one point
        if surfaceIndMap:
            self.projData[ptSetName][comp]["surfaceIndMapDict"][surface] = surfaceIndMap
            # Initialize a data dictionary for this surface
            self.projData[ptSetName][surface] = {}


class FilletIntersection(Intersection):
    def __init__(self, compA, compB, filletComp, distTol, DVGeo, dtype, tangency, rotate, project=True):
        super().__init__(compA, compB, distTol, DVGeo, project, dtype)

        self.filletComp = DVGeo.comps[filletComp]
        self.compA.intersection = self.compB.intersection = self.filletComp.intersection = self
        self.firstUpdate = True
        self.tangency = tangency
        self.rotate = rotate

        self.compA.rotate = self.compB.rotate = self.filletComp.rotate = rotate

        # dict to keep track of the total number of points on each curve
        # self.nCurvePts = {}

    def findIntersection(self, surf, curve):  # TODO fix this function
        nPtSurf = surf.shape[0]
        minSurfCurveDist = -np.ones(nPtSurf, dtype=self.dtype)
        minSurfCurveDistInd = np.zeros(nPtSurf)
        intersectPts = []
        intersectInd = []

        # check each point in surf
        for i, surfPt in enumerate(surf):
            surfPt = surf[i]

            # calculate distances between this surface point and the whole curve
            ptSurfCurveDist = cdist(surfPt.reshape(1, 3), np.atleast_2d(curve))

            # find minimum of these distances and save it
            dist2ClosestPt = min(ptSurfCurveDist[0])
            minSurfCurveDist[i] = dist2ClosestPt
            minSurfCurveDistInd[i] = i

            # keep this as an intersection point if it is within tolerance
            if dist2ClosestPt < self.distTol:
                # print(f"intersection {surfPt} ind {i} {dist2ClosestPt} away")
                intersectPts.append(surfPt)
                intersectInd.append(i)

        intersectPts = np.asarray(intersectPts, dtype=self.dtype)
        # print(f"min { minSurfCurveDist}")
        return intersectPts, intersectInd, minSurfCurveDist, minSurfCurveDistInd

    def addPointSet(self, pts, ptSetName, compMap, comm):
        # Save the affected indices and the factor in the little dictionary
        self.points[ptSetName] = [pts.copy(), [], [], comm]

    def update(self, ptSetName, delta, comp=None):
        # update the pointset unless we haven't figured out the intersections yet
        if self.firstUpdate:
            n = self.filletComp.surfPtsOrig.shape[0]
            indices = np.linspace(0, n - 1, n, dtype=int)
            self.indices = indices
            self.firstUpdate = False

        else:
            # fillet points on boundaries need updated based on the points embedded in the neighbor FFDs
            if comp is not None:
                if not comp.isFillet:
                    fillet = self.filletComp
                    if ptSetName is fillet.compAPtsName or ptSetName is fillet.compBPtsName:
                        points = self.points[ptSetName].points
                        fillet.updateFilletPts(points, ptSetName)

        # don't update the delta because we aren't remeshing
        return delta

    def sens(self, dIdPt, ptSetName, comm):
        compSens = {}
        return compSens

    def project(self, ptSetName, newPts):

        # update the pointset unless we haven't figured out the intersections yet
        if len(self.compA.curvePts) > 0:  # TODO change to a first project flag or something
            if self.tangency:
                # get delta of curve points to drive warping
                comps = [self.compA, self.compB]
                sepDisp = [[], []]

                for ii, comp in enumerate(comps):
                    newCurveCoords = comp.curvePts
                    curvePtCoords = comp.curvePtsOrig
                    delta = newCurveCoords - curvePtCoords

                    disp = deepcopy(self.filletComp.surfPtsOrig)
                    pts0 = self.filletComp.surfPtsOrig

                    self._warpSurfPts(pts0, disp, self.indices, curvePtCoords, delta, update=False)
                    sepDisp[ii] = disp

                # blend between the two displacements
                for ii in range(self.filletComp.surfPts.shape[0]):
                    # distance from this point to each curve
                    dA = self.filletComp.compACurvePtDist[ii]
                    dB = self.filletComp.compBCurvePtDist[ii]

                    # calculate weighting based on which curve is closer to this point
                    x = dA / (dA + dB)

                    if dA < dB:
                        f = 4 * x**3
                    elif dB <= dA:
                        f = 1 - 4 * (1 - x) ** 3

                    # inverse distance-weighted displacement for this point from each curve
                    dxA = sepDisp[0][ii]
                    dxB = sepDisp[1][ii]

                    # calculate displacement of this point
                    disp = dxA * (1.0 - f) + dxB * f

                    self.filletComp.surfPts[ii] = self.filletComp.surfPtsOrig[ii] + disp

            elif self.rotate is not None:
                newCurveCoords = np.vstack((self.compA.curvePts, self.compB.curvePts))
                curvePtCoords = np.vstack((self.compA.curvePtsOrig, self.compB.curvePtsOrig))

                nFilPts = len(self.filletComp.surfPtsOrig)
                nIntPts = len(curvePtCoords)

                offsetPtCoordsX = np.vstack((self.compA.offsetPtsX, self.compB.offsetPtsX))
                offsetPtCoordsY = np.vstack((self.compA.offsetPtsY, self.compB.offsetPtsY))
                offsetPtCoordsZ = np.vstack((self.compA.offsetPtsZ, self.compB.offsetPtsZ))

                rotMatX = np.zeros((nIntPts, 3, 3))
                rotMatY = np.zeros((nIntPts, 3, 3))
                rotMatZ = np.zeros((nIntPts, 3, 3))

                vecOrigX = np.vstack((self.compA.vecOrigX, self.compB.vecOrigX))
                vecOrigY = np.vstack((self.compA.vecOrigY, self.compB.vecOrigY))
                vecOrigZ = np.vstack((self.compA.vecOrigZ, self.compB.vecOrigZ))

                vecNewX = newCurveCoords - offsetPtCoordsX
                vecNewY = newCurveCoords - offsetPtCoordsY
                vecNewZ = newCurveCoords - offsetPtCoordsZ

                vecNewX /= np.linalg.norm(vecNewX)
                vecNewY /= np.linalg.norm(vecNewY)
                vecNewZ /= np.linalg.norm(vecNewZ)

                for i in range(nIntPts):
                    rotMatX[i] = self._getRotMatrix(vecOrigX[i], vecNewX[i])
                    rotMatY[i] = self._getRotMatrix(vecOrigY[i], vecNewY[i])
                    rotMatZ[i] = self._getRotMatrix(vecOrigZ[i], vecNewZ[i])

                deltaX = np.zeros((nFilPts, nIntPts, 3))
                deltaY = np.zeros((nFilPts, nIntPts, 3))
                deltaZ = np.zeros((nFilPts, nIntPts, 3))

                for i in range(nFilPts):
                    xf0 = self.filletComp.surfPtsOrig[i]  # original fillet point

                    for j in range(nIntPts):
                        xc0 = curvePtCoords[j]  # original curve point
                        xcj = newCurveCoords[j]  # updated curve point

                        Mjx = rotMatX[j]
                        Mjy = rotMatY[j]
                        Mjz = rotMatZ[j]

                        deltaX[i, j, :] = xcj - xf0 + np.dot(Mjx, xf0) - np.dot(Mjx, xc0)
                        deltaY[i, j, :] = xcj - xf0 + np.dot(Mjy, xf0) - np.dot(Mjy, xc0)
                        deltaZ[i, j, :] = xcj - xf0 + np.dot(Mjz, xf0) - np.dot(Mjz, xc0)

                # delta = np.mean((deltaX, deltaY, deltaZ), axis=0)
                rotate = self.rotate.lower()
                if rotate == "x":
                    delta = deltaX
                elif rotate == "y":
                    delta = deltaY
                elif rotate == "z":
                    delta = deltaZ
                else:
                    print("no!")

                ptsNew = self.filletComp.surfPtsOrig.copy()
                pts0 = self.filletComp.surfPtsOrig

                # warp interior fillet points
                self._warpSurfPts2(pts0, ptsNew, self.indices, curvePtCoords, delta, update=True)
                self.filletComp.surfPts = ptsNew

            else:
                newCurveCoords = np.vstack((self.compA.curvePts, self.compB.curvePts))
                curvePtCoords = np.vstack((self.compA.curvePtsOrig, self.compB.curvePtsOrig))
                delta = newCurveCoords - curvePtCoords

                ptsNew = self.filletComp.surfPtsOrig.copy()
                pts0 = self.filletComp.surfPtsOrig

                # warp interior fillet points
                self._warpSurfPts(pts0, ptsNew, self.indices, curvePtCoords, delta, update=True)
                self.filletComp.surfPts = ptsNew

    def project_b(self, ptSetName, dIdpt, comm=None, comp=None):
        points = deepcopy(self.filletComp.surfPtsOrig)

        # skip calculating warping derivatives for curve points
        # TODO these pointsets should never some here from totalSensitivity
        if ptSetName == self.filletComp.compAPtsName or ptSetName == self.filletComp.compBPtsName:
            print("no")
            # return compSens

        # number of functions we have
        N = dIdpt.shape[0]

        # Initialize dictionaries to accumulate warping sensitivities
        compSens_local = {}
        compSensA = {}
        compSensB = {}

        # don't accumulate derivatives for fillet points on intersections, set seeds to 0
        if comp.isFillet:
            allInd = deepcopy(comp.compAInterInd)
            allInd.extend(comp.compBInterInd)

            for i in range(dIdpt.shape[0]):
                for j in range(dIdpt.shape[1]):
                    if j in (allInd):
                        dIdpt[i, j, :] = 0
        else:
            print("no?")

        # loop over each entry in xA and xB and create a dummy zero gradient array for all
        xA = self.compA.DVGeo.getValues()
        xB = self.compB.DVGeo.getValues()
        for k, v in xA.items():
            # create the zero array:
            zeroSens = np.zeros((N, v.shape[0]))
            compSens_local[k] = zeroSens
        for k, v in xB.items():
            # create the zero array:
            zeroSens = np.zeros((N, v.shape[0]))
            compSens_local[k] = zeroSens

        # get current curve points (full definition from pointwise) owned by each component
        curvePtCoordsA = self.compA.curvePtsOrig
        curvePtCoordsB = self.compB.curvePtsOrig
        curvePtCoords = np.vstack((curvePtCoordsA, curvePtCoordsB))

        # get the comm for this point set
        ptSetComm = self.points[ptSetName][3]

        if ptSetComm:
            nCurvePtCoordsA = ptSetComm.allreduce(len(curvePtCoordsA), op=MPI.MAX)
            nCurvePtCoordsB = ptSetComm.allreduce(len(curvePtCoordsB), op=MPI.MAX)
        else:
            nCurvePtCoordsA = len(curvePtCoordsA)
            nCurvePtCoordsB = len(curvePtCoordsB)

        # call the bwd warping routine
        if len(points) > 0:
            if self.DVGeo.debug:
                print(f"go to _warpSurfPts_b for {ptSetName} comm {self.DVGeo.comm.rank} with comm {comm}")

            delta_b_local = self._warpSurfPts_b(
                dIdpt,
                points,
                self.indices,  # TODO could maybe just feed in all indices except boundaries in fillet case
                curvePtCoords,
            )

            # split deltaBar into the contributions from each curve
            curveInd = curvePtCoordsA.shape[0]
            deltaBarCompA = deepcopy(delta_b_local[:, :curveInd, :])
            deltaBarCompB = deepcopy(delta_b_local[:, curveInd:, :])

        else:
            deltaBarCompA = np.zeros((N, nCurvePtCoordsA, 3))
            deltaBarCompB = np.zeros((N, nCurvePtCoordsB, 3))

            if self.DVGeo.debug:
                print(f"skip warpsurf for {ptSetName} comm {self.DVGeo.comm.rank}")

        # run each curve through totalSensitivity on their respective DVGeo
        compSensA = self.compA.DVGeo.totalSensitivity(deltaBarCompA, self.compA.curvePtsName)
        compSensB = self.compB.DVGeo.totalSensitivity(deltaBarCompB, self.compB.curvePtsName)

        # add up the compSens from each curve
        for k, v in compSensA.items():
            compSens_local[k] = v

        for k, v in compSensB.items():
            compSens_local[k] = v

        # finally sum the results across procs if we are provided with a comm
        if comm:
            compSens = {}
            # because the results are in a dictionary, we need to loop over the items and sum
            for k in compSens_local:
                compSens[k] = comm.allreduce(compSens_local[k], op=MPI.SUM)
        else:
            # we can just pass the dictionary
            compSens = compSens_local

        # if comm is None or comm.rank == 0:
        #     print(f"after project_b compSens {compSens}")

        return compSens

    def _getIntersectionSeam(self, comm):
        pass

    def _getUpdatedCoords(self):
        self.compA.updateSurfPts()
        self.compB.updateSurfPts()
        self.DVGeo.update(self.filletComp.surfPtsName)

    def _getRotMatrix(self, vec1List, vec2List):
        # vec1List = np.atleast_3d(vec1List)
        # vec2List = np.atleast_3d(vec2List)
        # dot = np.sum(vec1List * vec2List, axis=0)  # check: with one vector in each this matches normal np.dot
        # theta = np.arccos(dot / (np.linalg.norm(vec1List) * np.linalg.norm(vec2List)))
        # vRot = np.cross(vec1List[:, None, :], vec2List[None, :, :])

        dot = np.dot(vec1List, vec2List)
        theta = np.arccos(dot / (np.linalg.norm(vec1List) * np.linalg.norm(vec2List)))
        vRot = np.cross(vec1List, vec2List)

        [wx, wy, wz] = vRot / (np.linalg.norm(vRot) + 1e-8)  # get 0 back instead of NAN if there's no change
        w = np.array(((0, -wz, wy), (wz, 0, -wx), (-wy, wx, 0)))
        rotMat = np.identity(3) + w * np.sin(theta) + np.matmul(w, w) * (1 - np.cos(theta))

        return rotMat<|MERGE_RESOLUTION|>--- conflicted
+++ resolved
@@ -1853,12 +1853,8 @@
         self.debug = debug
 
         # Set real or complex Fortran APIs
-<<<<<<< HEAD
-        if dtype == float:
-=======
         self.dtype = dtype
         if dtype is float:
->>>>>>> ee331a67
             self.adtAPI = adtAPI.adtapi
             self.curveSearchAPI = curveSearchAPI.curvesearchapi
             self.intersectionAPI = intersectionAPI.intersectionapi

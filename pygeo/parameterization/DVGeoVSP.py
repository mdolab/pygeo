--- conflicted
+++ resolved
@@ -122,12 +122,7 @@
 
         t1 = time.time()
         # read the model
-<<<<<<< HEAD
         self.vsp_model.ReadVSPFile(fileName)
-=======
-
-        openvsp.ReadVSPFile(fileName)
->>>>>>> 7ca8f362
         t2 = time.time()
         if self.comm.rank == 0:
             print("Loading the vsp model took:", (t2 - t1))

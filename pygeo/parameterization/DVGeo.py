--- conflicted
+++ resolved
@@ -95,13 +95,8 @@
       >>> DVGeo.addLocalDV('shape', lower=-0.5, upper=0.5, axis='y')
     """
 
-<<<<<<< HEAD
     def __init__(self, fileName, *args, isComplex=False, child=False, faceFreeze=None, name=None, kmax=4, vol_bounds={}, **kwargs):
-        super().__init__(fileName=fileName)
-=======
-    def __init__(self, fileName, *args, isComplex=False, child=False, faceFreeze=None, name=None, kmax=4, **kwargs):
         super().__init__(fileName=fileName, name=name)
->>>>>>> 98f0e25b
 
         self.DV_listGlobal = OrderedDict()  # Global Design Variable List
         self.DV_listLocal = OrderedDict()  # Local Design Variable List

# Standard Python modules
from collections import OrderedDict
import copy
import os
import warnings

# External modules
from baseclasses.utils import Error
from mpi4py import MPI
import numpy as np
from pyspline import Curve
from pyspline.utils import closeTecplot, openTecplot, writeTecplot1D, writeTecplot3D
from scipy import sparse
from scipy.spatial import cKDTree

# Local modules
from .. import geo_utils, pyBlock, pyNetwork
from .BaseDVGeo import BaseDVGeometry
<<<<<<< HEAD
from .designVars import geoDVComposite, geoDVGlobal, geoDVLocal, geoDVSectionLocal, geoDVSpanwiseLocal, geoDVShapeFunc
=======
from .designVars import geoDVComposite, geoDVGlobal, geoDVLocal, geoDVSectionLocal, geoDVShapeFunc, geoDVSpanwiseLocal
>>>>>>> d785374c


class DVGeometry(BaseDVGeometry):
    r"""
    A class for manipulating geometry.

    The purpose of the DVGeometry class is to provide a mapping from
    user-supplied design variables to an arbitrary set of discrete,
    three-dimensional coordinates. These three-dimensional coordinates
    can in general represent anything, but will typically be the
    surface of an aerodynamic mesh, the nodes of a FE mesh or the
    nodes of another geometric construct.

    In a very general sense, DVGeometry performs two primary
    functions:

    1. Given a new set of design variables, update the
       three-dimensional coordinates: :math:`X_{DV}\rightarrow
       X_{pt}` where :math:`X_{pt}` are the coordinates and :math:`X_{DV}`
       are the user variables.

    2. Determine the derivative of the coordinates with respect to the
       design variables. That is the derivative :math:`\frac{dX_{pt}}{dX_{DV}}`

    DVGeometry uses the *Free-Form Deformation* approach for geometry
    manipulation. The basic idea is the coordinates are *embedded* in
    a clear-flexible jelly-like block. Then by stretching moving and
    'poking' the volume, the coordinates that are embedded inside move
    along with overall deformation of the volume.

    Parameters
    ----------
    fileName : str
       filename of FFD file. This must be a ascii formatted plot3D file
       in fortran ordering.

    isComplex : bool
        Make the entire object complex. This should **only** be used when
        debugging the entire tool-chain with the complex step method.

    child : bool
        Flag to indicate that this object is a child of parent DVGeo object

    faceFreeze : dict
        A dictionary of lists of strings specifying which faces should be
        'frozen'. Each dictionary represents one block in the FFD.
        For example if faceFreeze =['0':['iLow'],'1':[]], then the
        plane of control points corresponding to i=0, and i=1, in block '0'
        will not be able to move in DVGeometry.

    name : str
        This is prepended to every DV name for ensuring design variables names are
        unique to pyOptSparse. Only useful when using multiple DVGeos with
        :meth:`.addTriangulatedSurfaceConstraint()`

    kmax : int
        Maximum order of the splines used for the underlying formulation.
        Default is a 4th order spline in each direction if the dimensions
        allow.

    Examples
    --------
    The general sequence of operations for using DVGeometry is as follows::
      >>> from pygeo import DVGeometry
      >>> DVGeo = DVGeometry('FFD_file.fmt')
      >>> # Embed a set of coordinates Xpt into the object
      >>> DVGeo.addPointSet(Xpt, 'myPoints')
      >>> # Associate a 'reference axis' for large-scale manipulation
      >>> DVGeo.addRefAxis('wing_axis', axis_curve)
      >>> # Define a global design variable function:
      >>> def twist(val, geo):
      >>>    geo.rot_z['wing_axis'].coef[:] = val[:]
      >>> # Now add this as a global variable:
      >>> DVGeo.addGlobalDV('wing_twist', 0.0, twist, lower=-10, upper=10)
      >>> # Now add local (shape) variables
      >>> DVGeo.addLocalDV('shape', lower=-0.5, upper=0.5, axis='y')
    """

    def __init__(self, fileName, *args, isComplex=False, child=False, faceFreeze=None, name=None, kmax=4, **kwargs):
        super().__init__(fileName=fileName, name=name, geoType="ffd")

        self.DV_listGlobal = OrderedDict()  # Global Design Variable List
        self.DV_listLocal = OrderedDict()  # Local Design Variable List
        self.DV_listSectionLocal = OrderedDict()  # Local Normal Design Variable List
        self.DV_listSpanwiseLocal = OrderedDict()  # Local Spanwise Design Variable List
        self.DVComposite = None  # Composite Design Variable

        # FIXME: for backwards compatibility we still allow the argument complex=True/False
        # which we now check in kwargs and overwrite
        if "complex" in kwargs:
            isComplex = kwargs.pop("complex")
            warnings.warn("The keyword argument 'complex' is deprecated, use 'isComplex' instead.", stacklevel=2)

        # Coefficient rotation matrix dict for Section Local variables
        self.coefRotM = {}

        # Flags to determine if this DVGeometry is a parent or child
        self.isChild = child
        self.children = []
        self.iChild = None
        self.masks = None
        self.finalized = False
        self.complex = isComplex
        if self.complex:
            self.dtype = "D"
        else:
            self.dtype = "d"

        # Load the FFD file in FFD mode. Also note that args and
        # kwargs are passed through in case additional pyBlock options
        # need to be set.
        self.FFD = pyBlock("plot3d", fileName=fileName, FFD=True, kmax=kmax, **kwargs)
        self.origFFDCoef = self.FFD.coef.copy()

        self.coef = None
        self.coef0 = None
        self.curPtSet = None
        self.refAxis = None

        self.rot_x = None
        self.rot_y = None
        self.rot_z = None
        self.rot_theta = None
        self.scale = None
        self.scale_x = None
        self.scale_y = None
        self.scale_z = None

        self.rot_x0 = None
        self.rot_y0 = None
        self.rot_z0 = None
        self.rot_theta0 = None
        self.scale0 = None
        self.scale_x0 = None
        self.scale_y0 = None
        self.scale_z0 = None

        self.ptAttach = None
        self.ptAttachFull = None
        self.ptAttachInd = None
        self.nPtAttach = None
        self.nPtAttachFull = None

        self.curveIDs = None
        self.curveIDNames = None
        self.links_s = None
        self.links_x = None
        self.links_n = None

        # Jacobians:
        self.JT = {}
        self.nPts = {}
        self.dCoefdDVUpdated = False

        # dictionary to save any coordinate transformations we are given
        self.coordXfer = {}

        # Derivatives of Xref and Coef provided by the parent to the
        # children
        self.dXrefdXdvg = None
        self.dCoefdXdvg = None

        self.dXrefdXdvl = None
        self.dCoefdXdvl = None

        # derivative counters for offsets
        self.nDV_T = None  # total number of design variables
        self.nDVG_T = None
        self.nDVL_T = None
        self.nDVSL_T = None
        self.nDVSW_T = None
        self.nDVG_count = 0  # number of global   (G)  variables
        self.nDVL_count = 0  # number of local    (L)  variables
        self.nDVSL_count = 0  # number of section  (SL) local variables
        self.nDVSW_count = 0  # number of spanwise (SW) local variables
        self.useComposite = False

        # The set of user supplied axis.
        self.axis = OrderedDict()

        # Generate coefMask regardless
        coefMask = []
        for iVol in range(self.FFD.nVol):
            coefMask.append(
                np.zeros((self.FFD.vols[iVol].nCtlu, self.FFD.vols[iVol].nCtlv, self.FFD.vols[iVol].nCtlw), dtype=bool)
            )
        # Now do the faceFreeze
        if faceFreeze is not None:
            for iVol in range(self.FFD.nVol):
                key = "%d" % iVol
                if key in faceFreeze.keys():
                    if "iLow" in faceFreeze[key]:
                        coefMask[iVol][0, :, :] = True
                        coefMask[iVol][1, :, :] = True
                    if "iHigh" in faceFreeze[key]:
                        coefMask[iVol][-1, :, :] = True
                        coefMask[iVol][-2, :, :] = True
                    if "jLow" in faceFreeze[key]:
                        coefMask[iVol][:, 0, :] = True
                        coefMask[iVol][:, 1, :] = True
                    if "jHigh" in faceFreeze[key]:
                        coefMask[iVol][:, -1, :] = True
                        coefMask[iVol][:, -2, :] = True
                    if "kLow" in faceFreeze[key]:
                        coefMask[iVol][:, :, 0] = True
                        coefMask[iVol][:, :, 1] = True
                    if "kHigh" in faceFreeze[key]:
                        coefMask[iVol][:, :, -1] = True
                        coefMask[iVol][:, :, -2] = True

        # Finally we need to convert coefMask to the flattened global
        # coef type:
        tmp = np.zeros(len(self.FFD.coef), dtype=bool)
        for iVol in range(self.FFD.nVol):
            for i in range(coefMask[iVol].shape[0]):
                for j in range(coefMask[iVol].shape[1]):
                    for k in range(coefMask[iVol].shape[2]):
                        ind = self.FFD.topo.lIndex[iVol][i, j, k]
                        if coefMask[iVol][i, j, k]:
                            tmp[ind] = True
        self.masks = tmp

    def addRefAxis(
        self,
        name,
        curve=None,
        xFraction=None,
        yFraction=None,
        zFraction=None,
        volumes=None,
        rotType=5,
        axis="x",
        alignIndex=None,
        rotAxisVar=None,
        rot0ang=None,
        rot0axis=[1, 0, 0],
        includeVols=[],
        ignoreInd=[],
        raySize=1.5,
    ):
        """
        This function is used to add a 'reference' axis to the
        DVGeometry object.  Adding a reference axis is only required
        when 'global' design variables are to be used, i.e. variables
        like span, sweep, chord etc --- variables that affect many FFD
        control points.

        There are two different ways that a reference can be
        specified:

        #. The first is explicitly a pySpline curve object using the
           keyword argument curve=<curve>.

        #. The second is to specify the xFraction variable. There are a
           few caveats with the use of this method. First, DVGeometry
           will try to determine automatically the orientation of the FFD
           volume. Then, a reference axis will consist of the same number of
           control points as the number of span-wise sections in the FFD volume
           and will be oriented in the streamwise (x-direction) according to the
           xPercent keyword argument.

        Parameters
        ----------
        name : str
            Name of the reference axis. This name is used in the
            user-supplied design variable functions to determine what
            axis operations occur on.

        curve : pySpline curve object
            Supply exactly the desired reference axis

        xFraction : float
            Specify the parametric stream-wise (axis: 0) location of the reference axis node relative to
            front and rear control points location. Constant for every spanwise section.

        yFraction : float
            Specify the parametric location of the reference axis node along axis: 1 relative to
            top and bottom control points location. Constant for every spanwise section.

            .. note::
                if this is the spanwise axis of the FFD box, the refAxis node will remain in-plane
                and the option will not have any effect.

        zFraction : float
            Specify the parametric location of the reference axis node along axis: 2 relative to
            top and bottom control points location. Constant for every spanwise section.

            .. note::
                if this is the spanwise axis of the FFD box, the refAxis node will remain in-plane
                and the option will not have any effect.

        volumes : list or array or integers
            List of the volume indices, in 0-based ordering that this
            reference axis should manipulate. If xFraction is
            specified, the volumes argument must contain at most 1
            volume. If the volumes is not given, then all volumes are
            taken.

        rotType : int
            Integer in range 0->6 (inclusive) to determine the order
            that the rotations are made.

            0. Intrinsic rotation, rot_theta is rotation about axis
            1. x-y-z
            2. x-z-y
            3. y-z-x
            4. y-x-z
            5. z-x-y  Default (x-streamwise y-up z-out wing)
            6. z-y-x
            7. z-x-y + rot_theta
            8. z-x-y + rotation about section axis (to allow for winglet rotation)

        axis: str or numpy array of size 3
            This parameter controls how the links between the control points
            and the reference axis are computed. If the value is set to
            "x", "y", or "z", then the code will extend rays out from the
            control points in the direction specified in the "axis" variable,
            and it will compute the projection of the ray to the reference axis.
            This returns a point on the reference axis, which is taken as the
            other end of the link of the control point to the reference axis,
            where the other point of the link is the control point itself.
            This approach works well enough for most cases, but may not be
            ideal when the reference axis sits at an angle (e.g. wing with
            dihedral). For these cases, setting the axis value with an array
            of size 3 is the better approach. When axis is set to an array of
            size 3, the code creates a plane that goes through each control point
            with the normal that is defined by the direction of the axis parameter.
            Then the end of the links are computed by finding the intersection of this
            plane with the reference axis. The benefit of this approach is that
            all of the reference axis links will lie on the same plane if the original
            FFD control points were planar on each section. E.g., a wing FFD might have
            x chordwise, y spanwise out, and z up, but with a dihedral. The FFD
            control points for each spanwise section can lie on the x-z plane.
            In this case, we want the links to be in a constant-y plane. To achieve
            this, we can set the axis variable to [0, 1, 0], which defines the normal
            of the plane we want. If you want to modify this option and see its effects,
            consider writing the links between control points and the referece axis using
            the "writeLinks" method in this class.

        alignIndex: str
            FFD axis along which the reference axis will lie. Can be `i`, `j`,
            or `k`. Only necessary when using xFraction.

        rotAxisVar: str
            If rotType == 8, then you must specify the name of the section local
            variable which should be used to compute the orientation of the theta
            rotation.

        rot0ang: float
            If rotType == 0, defines the offset angle of the (child) FFD with respect
            to the main system of reference. This is necessary to use the scaling functions
            `scale_x`, `scale_y`, and `scale_z` with rotType == 0. The axis of rotation is
            defined by `rot0axis`.

        rot0axis: list
            If rotType == 0, defines the rotation axis for the rotation offset of the
            FFD grid given by `rot0ang`. The variable has to be a list of 3 floats
            defining the [x,y,z] components of the axis direction.
            This is necessary to use the scaling functions `scale_x`, `scale_y`,
            and `scale_z` with rotType == 0.

        includeVols : list
            List of additional volumes to add to reference axis after the
            automatic generation of the ref axis based on the volumes list using
            xFraction.

        ignoreInd : list
            List of indices that should be ignored from the volumes that were
            added to this reference axis. This can be handy if you have a single
            volume but you want to link different sets of indices to different
            reference axes.

        raySize : float
            Used in projection to find attachment point on reference axis.
            See full description in pyNetwork.projectRays function doc string.
            In most cases the default value is sufficient. In the case of highly
            swept wings its sometimes necessary to increase this value.

        Notes
        -----
        One of curve or xFraction must be specified.

        Examples
        --------
        >>> # Simple wing with single volume FFD, reference axis at 1/4 chord:
        >>> DVGeo.addRefAxis('wing', xFraction=0.25)
        >>> # Multiblock FFD, wing is volume 6.
        >>> DVGeo.addRefAxis('wing', xFraction=0.25, volumes=[6])
        >>> # Multiblock FFD, multiple volumes attached refAxis
        >>> DVGeo.addRefAxis('wing', myCurve, volumes=[2,3,4])

        Returns
        -------
        nAxis : int
            The number of control points on the reference axis.
        """

        # We don't do any of the final processing here; we simply
        # record the information the user has supplied into a
        # dictionary structure.
        if curve is not None:
            # Explicit curve has been supplied:
            if self.FFD.symmPlane is None:
                if volumes is None:
                    volumes = np.arange(self.FFD.nVol)
                self.axis[name] = {
                    "curve": curve,
                    "volumes": volumes,
                    "rotType": rotType,
                    "axis": axis,
                    "rot0ang": rot0ang,
                    "rot0axis": rot0axis,
                }

            else:
                # get the direction of the symmetry plane
                if self.FFD.symmPlane.lower() == "x":
                    index = 0
                elif self.FFD.symmPlane.lower() == "y":
                    index = 1
                elif self.FFD.symmPlane.lower() == "z":
                    index = 2

                # mirror the axis and attach the mirrored vols
                if volumes is None:
                    volumes = np.arange(self.FFD.nVol / 2)

                volumesSymm = []
                for volume in volumes:
                    volumesSymm.append(volume + self.FFD.nVol / 2)

                # We want to create a curve that is symmetric of the current one
                symm_curve_X = curve.X.copy()

                # flip the coefs
                symm_curve_X[:, index] = -symm_curve_X[:, index]
                curveSymm = Curve(k=curve.k, X=symm_curve_X)

                self.axis[name] = {
                    "curve": curve,
                    "volumes": volumes,
                    "rotType": rotType,
                    "axis": axis,
                    "rot0ang": rot0ang,
                    "rot0axis": rot0axis,
                }
                self.axis[name + "Symm"] = {
                    "curve": curveSymm,
                    "volumes": volumesSymm,
                    "rotType": rotType,
                    "axis": axis,
                    "rot0ang": rot0ang,
                    "rot0axis": rot0axis,
                }
            nAxis = len(curve.coef)
        elif xFraction or yFraction or zFraction:
            # Some assumptions
            #   - FFD should be a close approximation of geometry surface so that
            #       xFraction roughly corresponds to airfoil LE, TE, or 1/4 chord
            #   - User provides 'i', 'j' or 'k' to specify which block direction
            #       the reference axis should project
            #   - if no volumes are listed, it is assumed that all volumes are
            #       included
            #   - 'x' is streamwise direction

            # Default to "mean" ref axis location along non-user specified direction

            # This is the block direction along which the reference axis will lie
            # alignIndex = 'k'
            if alignIndex is None:
                raise Error("Must specify alignIndex to use xFraction.")

            # Get index direction along which refaxis will be aligned
            if alignIndex.lower() == "i":
                alignIndex = 0
                faceCol = 2
            elif alignIndex.lower() == "j":
                alignIndex = 1
                faceCol = 4
            elif alignIndex.lower() == "k":
                alignIndex = 2
                faceCol = 0

            if volumes is None:
                volumes = range(self.FFD.nVol)

            # Reorder the volumes in sequential order and check if orientation is correct
            v = list(volumes)
            nVol = len(v)
            volOrd = [v.pop(0)]
            faceLink = self.FFD.topo.faceLink
            for _iter in range(nVol):
                for vInd, i in enumerate(v):
                    for pInd, j in enumerate(volOrd):
                        if faceLink[i, faceCol] == faceLink[j, faceCol + 1]:
                            volOrd.insert(pInd + 1, v.pop(vInd))
                            break
                        elif faceLink[i, faceCol + 1] == faceLink[j, faceCol]:
                            volOrd.insert(pInd, v.pop(vInd))
                            break

            if len(volOrd) < nVol:
                raise Error(
                    "The volumes are not ordered with matching faces" " in the direction of the reference axis."
                )

            # Count total number of sections and check if volumes are aligned
            # face to face along refaxis direction
            # Local indices size is (N_x,N_y,N_z)
            lIndex = self.FFD.topo.lIndex
            nSections = []
            for i in range(len(volOrd)):
                if i == 0:
                    nSections.append(lIndex[volOrd[i]].shape[alignIndex])
                else:
                    nSections.append(lIndex[volOrd[i]].shape[alignIndex] - 1)

            refaxisNodes = np.zeros((sum(nSections), 3))

            # Loop through sections and compute node location
            place = 0
            for j, vol in enumerate(volOrd):
                # sectionArr: indices of FFD points grouped by section - i.e. the first tensor index now == nSections
                sectionArr = np.rollaxis(lIndex[vol], alignIndex, 0)
                skip = 0
                if j > 0:
                    skip = 1
                for i in range(nSections[j]):
                    # getting all the section control points coordinates
                    pts_tens = self.FFD.coef[sectionArr[i + skip, :, :], :]  # shape=(xAxisNodes,yAxisnodes,3)

                    # reshaping into vector to allow rotation (if needed) - leveraging on pts_tens.shape[2]=3 (FFD cp coordinates)
                    pts_vec = np.copy(pts_tens.reshape(-1, 3))  # new shape=(xAxisNodes*yAxisnodes,3)

                    if rot0ang:
                        # rotating the FFD to be aligned with main axes
                        for ct_ in range(np.shape(pts_vec)[0]):
                            # here we loop over the pts_vec, rotate them and insert them inplace in pts_vec again
                            p_ = np.copy(pts_vec[ct_, :])
                            p_rot = geo_utils.rotVbyW(p_, rot0axis, np.pi / 180 * (rot0ang))
                            pts_vec[ct_, :] = p_rot

                    # Temporary ref axis node coordinates - aligned with main system of reference
                    if xFraction:
                        # getting the bounds of the FFD section
                        x_min = np.min(pts_vec[:, 0])
                        x_max = np.max(pts_vec[:, 0])
                        x_node = xFraction * (x_max - x_min) + x_min  # chordwise
                    else:
                        x_node = np.mean(pts_vec[:, 0])

                    if yFraction:
                        y_min = np.min(pts_vec[:, 1])
                        y_max = np.max(pts_vec[:, 1])
                        y_node = y_max - yFraction * (y_max - y_min)  # top-bottom
                    else:
                        y_node = np.mean(pts_vec[:, 1])

                    if zFraction:
                        z_min = np.min(pts_vec[:, 2])
                        z_max = np.max(pts_vec[:, 2])
                        z_node = z_max - zFraction * (z_max - z_min)  # top-bottom
                    else:
                        z_node = np.mean(pts_vec[:, 2])

                    # This is the FFD ref axis node - if the block has not been rotated
                    nd = [x_node, y_node, z_node]
                    nd_final = np.copy(nd)

                    if rot0ang:
                        # rotating the non-aligned FFDs back in position
                        nd_final[:] = geo_utils.rotVbyW(nd, rot0axis, np.pi / 180 * (-rot0ang))

                    # insert the final coordinates in the var to be passed to pySpline:
                    refaxisNodes[place + i, 0] = nd_final[0]
                    refaxisNodes[place + i, 1] = nd_final[1]
                    refaxisNodes[place + i, 2] = nd_final[2]

                place += i + 1

            # Add additional volumes
            for iVol in includeVols:
                if iVol not in volumes:
                    volumes.append(iVol)

            # Generate reference axis pySpline curve
            curve = Curve(X=refaxisNodes, k=2)
            nAxis = len(curve.coef)
            self.axis[name] = {
                "curve": curve,
                "volumes": volumes,
                "rotType": rotType,
                "axis": axis,
                "rot0ang": rot0ang,
                "rot0axis": rot0axis,
                "rotAxisVar": rotAxisVar,
            }
        else:
            raise Error("One of 'curve' or 'xFraction' must be " "specified for a call to addRefAxis")

        # Specify indices to be ignored
        self.axis[name]["ignoreInd"] = ignoreInd

        # Add the raySize multiplication factor for this axis
        self.axis[name]["raySize"] = raySize

        # do the same for the other half if we have a symmetry plane
        if self.FFD.symmPlane is not None:
            # we need to figure out the correct indices to ignore for the mirrored FFDs

            # first get the matching indices between the current and mirroring FFDs.
            # we want to include the the nodes on the symmetry plane.
            # these will appear as the same indices on FFDs on both sides
            indSetA, indSetB = self.getSymmetricCoefList(getSymmPlane=True)

            # loop over the inds_to_ignore list and find the corresponding symmetries
            ignoreIndSymm = []
            for ind in ignoreInd:
                try:
                    tmp = indSetA.index(ind)
                except ValueError:
                    raise Error(
                        f"""The index {ind} is not in indSetA. This is likely due to a weird
                        issue caused by the point reduction routines during initialization.
                        Reduce the offset of the FFD control points from the symmetry plane
                        to avoid it. The max deviation from the symmetry plane needs to be
                        less than around 1e-5 if rest of the default tolerances in pygeo is used."""
                    )
                ind_mirror = indSetB[tmp]
                ignoreIndSymm.append(ind_mirror)

            self.axis[name + "Symm"]["ignoreInd"] = ignoreIndSymm

            # we just take the same raySize as the original curve
            self.axis[name + "Symm"]["raySize"] = raySize

        return nAxis

    def addPointSet(self, points, ptName, origConfig=True, coordXfer=None, **kwargs):
        """
        Add a set of coordinates to DVGeometry

        The is the main way that geometry, in the form of a coordinate
        list is given to DVGeometry to be manipulated.

        Parameters
        ----------
        points : array, size (N,3)
            The coordinates to embed. These coordinates *should* all
            project into the interior of the FFD volume.
        ptName : str
            A user supplied name to associate with the set of
            coordinates. This name will need to be provided when
            updating the coordinates or when getting the derivatives
            of the coordinates.
        origConfig : bool
            Flag determine if the coordinates are projected into the
            undeformed or deformed configuration. This should almost
            always be True except in circumstances when the user knows
            exactly what they are doing.
        coordXfer : function
            A callback function that performs a coordinate transformation
            between the DVGeo reference frame and any other reference
            frame. The DVGeo object uses this routine to apply the coordinate
            transformation in "forward" and "reverse" directions to go between
            the two reference frames. Derivatives are also adjusted since they
            are vectors coming into DVGeo (in the reverse AD mode)
            and need to be rotated. We have a callback function here that lets
            the user to do whatever they want with the coordinate transformation.
            The function must have the first positional argument as the array that is
            (npt, 3) and the two keyword arguments that must be available are "mode"
            ("fwd" or "bwd") and "applyDisplacement" (True or False). This function
            can then be passed to DVGeo through something like ADflow, where the
            set DVGeo call can be modified as:
            CFDSolver.setDVGeo(DVGeo, pointSetKwargs={"coordXfer": coordXfer})

            An example function is as follows:

            .. code-block:: python

                def coordXfer(coords, mode="fwd", applyDisplacement=True, **kwargs):
                    # given the (npt by 3) array "coords" apply the coordinate transformation.
                    # The "fwd" mode implies we go from DVGeo reference frame to the
                    # application, e.g. CFD, the "bwd" mode is the opposite;
                    # goes from the CFD reference frame back to the DVGeo reference frame.
                    # the applyDisplacement flag needs to be correctly implemented
                    # by the user; the derivatives are also passed through this routine
                    # and they only need to be rotated when going between reference frames,
                    # and they should NOT be displaced.

                    # In summary, all the displacements MUST be within the if applyDisplacement == True
                    # checks, otherwise the derivatives will be wrong.

                    #  Example transfer: The CFD mesh
                    # is rotated about the x-axis by 90 degrees with the right hand rule
                    # and moved 5 units below (in z) the DVGeo reference.
                    # Note that the order of these operations is important.

                    # a different rotation matrix can be created during the creation of
                    # this function. This is a simple rotation about x-axis.
                    # Multiple rotation matrices can be used; the user is completely free
                    # with whatever transformations they want to apply here.
                    rot_mat = np.array([
                        [1, 0, 0],
                        [0, 0, -1],
                        [0, 1, 0],
                    ])

                    if mode == "fwd":
                        # apply the rotation first
                        coords_new = np.dot(coords, rot_mat)

                        # then the translation
                        if applyDisplacement:
                            coords_new[:, 2] -= 5
                    elif mode == "bwd":
                        # apply the operations in reverse
                        coords_new = coords.copy()
                        if applyDisplacement:
                            coords_new[:, 2] += 5

                        # and the rotation. note the rotation matrix is transposed
                        # for switching the direction of rotation
                        coords_new = np.dot(coords_new, rot_mat.T)

                    return coords_new

        """

        # compNames is only needed for DVGeometryMulti, so remove it if passed
        kwargs.pop("compNames", None)

        # save this name so that we can zero out the jacobians properly
        self.ptSetNames.append(ptName)
        self.zeroJacobians([ptName])
        self.nPts[ptName] = None

        points = np.array(points).real.astype("d")

        # save the coordinate transformation info
        if coordXfer is not None:
            self.coordXfer[ptName] = coordXfer

            # Also apply the first coordinate transformation while adding this ptset.
            # The child FFDs only interact with their parent FFD, and therefore,
            # do not need to access the coordinate transformation routine; i.e.
            # all transformations are applied once during the highest level DVGeo object.
            points = self.coordXfer[ptName](points, mode="bwd", applyDisplacement=True)

        self.points[ptName] = points

        # Ensure we project into the undeformed geometry
        if origConfig:
            tmpCoef = self.FFD.coef.copy()
            self.FFD.coef = self.origFFDCoef
            self.FFD._updateVolumeCoef()

        # Project the last set of points into the volume
        if self.isChild:
            self.FFD.attachPoints(self.points[ptName], ptName, interiorOnly=True, **kwargs)
        else:
            self.FFD.attachPoints(self.points[ptName], ptName, interiorOnly=False, **kwargs)

        if origConfig:
            self.FFD.coef = tmpCoef
            self.FFD._updateVolumeCoef()

        # Now embed into the children:
        for child in self.children:
            child.addPointSet(points, ptName, origConfig, **kwargs)

        self.FFD.calcdPtdCoef(ptName)
        self.updated[ptName] = False

    def addChild(self, childDVGeo):
        """Embed a child FFD into this object.

        An FFD child is a 'sub' FFD that is fully contained within
        another, parent FFD. A child FFD is also an instance of
        DVGeometry which may have its own global and/or local design
        variables. Coordinates do **not** need to be added to the
        children. The parent object will take care of that in a call
        to :func:`addPointSet()`.

        See https://github.com/mdolab/pygeo/issues/7 for a description of an
        issue with Child FFDs that you should be aware of if you are combining
        shape changes of a parent FFD with rotation or shape changes of a child FFD.

        Parameters
        ----------
        childDVGeo : instance of DVGeometry
            DVGeo object to use as a sub-FFD
        """

        # Make sure the DVGeo being added is flaged as a child:
        if childDVGeo.isChild is False:
            raise Error("Trying to add a child FFD that has NOT been " "created as a child. This operation is illegal.")

        # Extract the coef from the child FFD and ref axis and embed
        # them into the parent and compute their derivatives
        iChild = len(self.children)
        childDVGeo.iChild = iChild

        self.FFD.attachPoints(childDVGeo.FFD.coef, "child%d_coef" % (iChild))
        self.FFD.calcdPtdCoef("child%d_coef" % (iChild))

        # We must finalize the Child here since we need the ref axis
        # coefficients
        if len(childDVGeo.axis) > 0:
            childDVGeo._finalizeAxis()
            self.FFD.attachPoints(childDVGeo.refAxis.coef, "child%d_axis" % (iChild))
            self.FFD.calcdPtdCoef("child%d_axis" % (iChild))

        # Add the child to the parent and return
        self.children.append(childDVGeo)

    def addGlobalDV(self, dvName, value, func, lower=None, upper=None, scale=1.0, config=None):
        """
        Add a global design variable to the DVGeometry object. This
        type of design variable acts on one or more reference axis.

        Parameters
        ----------
        dvName : str
            A unique name to be given to this design variable group

        value : float, or iterable list of floats
            The starting value(s) for the design variable. This
            parameter may be a single variable or a numpy array
            (or list) if the function requires more than one
            variable. The number of variables is determined by the
            rank (and if rank ==1, the length) of this parameter.

        lower : float, or iterable list of floats
            The lower bound(s) for the variable(s). A single variable
            is permissable even if an array is given for value. However,
            if an array is given for ``lower``, it must be the same length
            as ``value``

        func : python function
            The python function handle that will be used to apply the
            design variable

        upper : float, or iterable list of floats
            The upper bound(s) for the variable(s). Same restrictions as
            ``lower``

        scale : float, or iterable list of floats
            The scaling of the variables. A good approximate scale to
            start with is approximately 1.0/(upper-lower). This gives
            variables that are of order ~1.0.

        config : str or list
            Define what configurations this design variable will be applied to
            Use a string for a single configuration or a list for multiple
            configurations. The default value of None implies that the design
            variable applies to *ALL* configurations.
        """
        # if the parent DVGeometry object has a name attribute, prepend it
        if self.name is not None:
            dvName = self.name + "_" + dvName

        if isinstance(config, str):
            config = [config]
        self.DV_listGlobal[dvName] = geoDVGlobal(dvName, value, lower, upper, scale, func, config)

    def addLocalDV(
        self, dvName, lower=None, upper=None, scale=1.0, axis="y", volList=None, pointSelect=None, config=None
    ):
        """
        Add one or more local design variables ot the DVGeometry
        object. Local variables are used for small shape modifications.

        Parameters
        ----------
        dvName : str
            A unique name to be given to this design variable group

        lower : float
            The lower bound for the variable(s). This will be applied to
            all shape variables

        upper : float
            The upper bound for the variable(s). This will be applied to
            all shape variables

        scale : float
            The scaling of the variables. A good approximate scale to
            start with is approximately 1.0/(upper-lower). This gives
            variables that are of order ~1.0.

        axis : str. Default is `y`
            The coordinate directions to move. Permissible values are `x`,
            `y` and `z`. If more than one direction is required, use multiple
            calls to :func:`addLocalDV` with different axis values.

        volList : list
            Use the control points on the volume indices given in volList.
            You should use pointSelect = None, otherwise this will not work.

        pointSelect : pointSelect object. Default is None Use a
            pointSelect object to select a subset of the total number
            of control points. See the documentation for the
            pointSelect class in geo_utils. Using pointSelect discards everything in
            volList.

        config : str or list
            Define what configurations this design variable will be applied to
            Use a string for a single configuration or a list for multiple
            configurations. The default value of None implies that the design
            variable applies to *ALL* configurations.

        Returns
        -------
        N : int
            The number of design variables added.

        Examples
        --------
        >>> # Add all variables in FFD as local shape variables
        >>> # moving in the y direction, within +/- 1.0 units
        >>> DVGeo.addLocalDV('shape_vars', lower=-1.0, upper= 1.0, axis='y')
        >>> # As above, but moving in the x and y directions.
        >>> nVar = DVGeo.addLocalDV('shape_vars_x', lower=-1.0, upper= 1.0, axis='x')
        >>> nVar = DVGeo.addLocalDV('shape_vars_y', lower=-1.0, upper= 1.0, axis='y')
        >>> # Create a point select to use: (box from (0,0,0) to (10,0,10) with
        >>> # any point projecting into the point along 'y' axis will be selected.
        >>> PS = geo_utils.PointSelect(type = 'y', pt1=[0,0,0], pt2=[10, 0, 10])
        >>> nVar = DVGeo.addLocalDV('shape_vars', lower=-1.0, upper=1.0, pointSelect=PS)
        """
        if self.name is not None:
            dvName = self.name + "_" + dvName

        if isinstance(config, str):
            config = [config]

        if pointSelect is not None:
            if pointSelect.type != "ijkBounds":
                _, ind = pointSelect.getPoints(self.FFD.coef)
            else:
                _, ind = pointSelect.getPoints_ijk(self)
        elif volList is not None:
            if self.FFD.symmPlane is not None:
                volListTmp = []
                for vol in volList:
                    volListTmp.append(vol)
                for vol in volList:
                    volListTmp.append(vol + self.FFD.nVol // 2)
                volList = volListTmp

            volList = np.atleast_1d(volList).astype("int")
            ind = []
            for iVol in volList:
                ind.extend(self.FFD.topo.lIndex[iVol].flatten())
            ind = geo_utils.unique(ind)
        else:
            # Just take'em all
            ind = np.arange(len(self.FFD.coef))

        self.DV_listLocal[dvName] = geoDVLocal(dvName, lower, upper, scale, axis, ind, self.masks, config)

        return self.DV_listLocal[dvName].nVal

    def addSpanwiseLocalDV(
        self,
        dvName,
        spanIndex,
        axis="y",
        lower=None,
        upper=None,
        scale=1.0,
        pointSelect=None,
        volList=None,
        config=None,
    ):
        """
        Add one or more spanwise local design variables to the DVGeometry
        object. Spanwise local variables are alternative form of local shape
        variables used to apply equal DV changes in a chosen direction.
        Some scenarios were this could be useful are:

        1.  2D airfoil shape optimization. Because adflow works with 3D meshes,
            2D problems are represented my a mesh a single cell wide. Therefor,
            to change the 2D representation of the airfoil both sides of the
            mesh must be moved equally. This can be done with the addition of
            linear constraints on a set of local shape variables, however this
            approach requires more DVs than necessary (which complicates DV
            sweeps) and the constaints are only enforced to a tolerance. Using
            spanwise local design variables insures the airfoil is always
            correctly represented in the 3D mesh using the correct amount of
            design variables.

        2.  3D wing optimization with constant airfoil shape. If the initial
            wing geometry has a constant airfoil shape  and constant chord, then
            spanwise local dvs can be used to change the airfoil shape of the
            wing while still keeping it constant along the span of the wing.

        Parameters
        ----------
        dvName : str
            A unique name to be given to this design variable group

        spanIndex : str, ('i', 'j', 'k')
            the axis of the FFD along which the DVs are constant
            all shape variables

        axis : str. Default is `y`
            The coordinate directions to move. Permissible values are `x`,
            `y` and `z`. If more than one direction is required, use multiple
            calls to addLocalDV with different axis values.

        lower : float
            The lower bound for the variable(s). This will be applied to
            all shape variables

        upper : float
            The upper bound for the variable(s). This will be applied to
            all shape variables

        scale : float
            The scaling of the variables. A good approximate scale to
            start with is approximately 1.0/(upper-lower). This gives
            variables that are of order ~1.0.

        pointSelect : pointSelect object. Default is None Use a
            pointSelect object to select a subset of the total number
            of control points. See the documentation for the
            pointSelect class in geo_utils. Using pointSelect discards everything in
            volList.

        volList : list
            Use the control points on the volume indices given in volList.
            You should use pointSelect = None, otherwise this will not work.

        config : str or list
            Define what configurations this design variable will be applied to
            Use a string for a single configuration or a list for multiple
            configurations. The default value of None implies that the design
            variable applies to *ALL* configurations.

        Returns
        -------
        N : int
            The number of design variables added.

        Examples
        --------
        >>> # Add all spanwise local variables
        >>> # moving in the y direction, within +/- 0.5 units
        >>> DVGeo.addSpanwiseLocalDV("shape", 'k', lower=-0.5, upper=0.5, axis="z", scale=1.0)
        """
        if isinstance(config, str):
            config = [config]

        if pointSelect is not None:
            if pointSelect.type != "ijkBounds":
                _, ind = pointSelect.getPoints(self.FFD.coef)
            else:
                _, ind = pointSelect.getPoints_ijk(self)
        elif volList is not None:
            if self.FFD.symmPlane is not None:
                volListTmp = []
                for vol in volList:
                    volListTmp.append(vol)
                for vol in volList:
                    volListTmp.append(vol + self.FFD.nVol // 2)
                volList = volListTmp

            volList = np.atleast_1d(volList).astype("int")
            ind = []
            for iVol in volList:
                ind.extend(self.FFD.topo.lIndex[iVol].flatten())
            ind = geo_utils.unique(ind)
        else:
            # Just take'em all
            volList = np.arange(self.FFD.nVol)
            ind = np.arange(len(self.FFD.coef))

        # secLink = np.zeros(self.FFD.coef.shape[0], dtype=int)
        # secTransform = [np.eye(3)]

        if isinstance(spanIndex, str):
            spanIndex = [spanIndex] * len(volList)
        elif isinstance(spanIndex, list):
            if len(spanIndex) != len(volList):
                raise Error("If a list is given for spanIndex, the length must be" " equal to the length of volList.")

        ijk_2_idx = {"i": 0, "j": 1, "k": 2}

        volDVMap = []
        for ivol in volList:
            spanIdx = ijk_2_idx[spanIndex[ivol]]
            lIndex = self.FFD.topo.lIndex[ivol]

            topo_shape = lIndex.shape

            # remove the span axis since all dv in that axis are linked
            n_linked_coef = topo_shape[spanIdx]
            dvs_shape = np.delete(topo_shape, spanIdx)

            # get total number of dvs
            n_dvs = np.product(dvs_shape)

            # make a map from dvs to the ind that are controlled by that dv.
            # (phrased another way) map from dv to all ind in the same span size position
            dv_to_coef_ind = np.zeros((n_dvs, n_linked_coef), dtype="intc")

            # slice lIndex to get the indices of the coeffs that are in the same
            # spanwise position
            dv_idx = 0
            for i in range(dvs_shape[0]):
                for j in range(dvs_shape[1]):
                    # no need to use fancy axis manipulation, since it doesn't need
                    # to be fast and if statements are expressive
                    if spanIndex[ivol] == "i":
                        coef_ind = lIndex[:, i, j]
                    elif spanIndex[ivol] == "j":
                        coef_ind = lIndex[i, :, j]
                    elif spanIndex[ivol] == "k":
                        coef_ind = lIndex[i, j, :]

                    dv_to_coef_ind[dv_idx] = coef_ind
                    dv_idx += 1

            # the for this volume is complete and can be added to the list of maps
            volDVMap.append(dv_to_coef_ind)

        self.DV_listSpanwiseLocal[dvName] = geoDVSpanwiseLocal(
            dvName, lower, upper, scale, axis, volDVMap, self.masks, config
        )

        return self.DV_listSpanwiseLocal[dvName].nVal

    def addLocalSectionDV(
        self,
        dvName,
        secIndex,
        lower=None,
        upper=None,
        scale=1.0,
        axis=1,
        pointSelect=None,
        volList=None,
        orient0=None,
        orient2="svd",
        config=None,
    ):
        """
        Add one or more section local design variables to the DVGeometry
        object. Section local variables are used as an alternative to local
        variables when it is desirable to deform a cross-section shape within a
        plane that is consistent with the original cross-section orientation.
        This is helpful in at least two common scenarios:

        1. The original geometry has cross-sections that are not aligned with
            the global coordinate axes. For instance, with a winglet, we want
            the shape variables to deform normal to the winglet surface
            instead of in the x, y, or z directions.
        2. The global design variables cause changes in the geometry that
            rotate the orientation of the original cross-section planes. In
            this case, we want the shape variables to deform in directions
            aligned with the rotated cross-section plane, which may not be
            the x, y, or z directions.

        ** Warnings **
            - Rotations in an upper level (parent) FFD will not propagate down
                to the lower level FFDs due to limitations of the current
                implementation.
            - Section local design variables should not be specified at the same
                time as local design variables. This will most likely not result
                in the desired behavior.

        Parameters
        ----------
        dvName : str
            A unique name to be given to this design variable group

        lower : float
            The lower bound for the variable(s). This will be applied to
            all shape variables

        upper : float
            The upper bound for the variable(s). This will be applied to
            all shape variables

        scale : float
            The scaling of the variables. A good approximate scale to
            start with is approximately 1.0/(upper-lower). This gives
            variables that are of order ~1.0.

        axis : int
            The coordinate directions to move. Permissible values are
                0: longitudinal direction (in section plane)
                1: latitudinal direction (in section plane)
                2: transverse direction (out of section plane)

            If more than one direction is required, use multiple calls to
            `addLocalSectionDV` with different axis values.
            ::

                                    1
                                    ^
                                    |
                o-----o--------o----|----o--------o--------o-----o
                |                   |                            |  j
                |                   x---------> 0                |  ^
                |                  /                             |  |
                o-----o--------o--/------o--------o--------o-----o
                                 /      ----> i
                                /
                               2

        pointSelect : pointSelect object. Default is None
            Use a pointSelect object to select a subset of the total number
            of control points. See the documentation for the pointSelect
            class in geo_utils. Using pointSelect discards everything in volList.
            You can create a PointSelect object by using, for instance:
            >>> PS = geo_utils.PointSelect(type = `y`, pt1=[0,0,0], pt2=[10, 0, 10])
            Check the other PointSelect options in geo_utils.py

        volList : list
            Use the control points on the volume indices given in volList. If
            None, all volumes will be included.
            PointSelect has priority over volList. So if you use PointSelect, the values
            defined in volList will have no effect.

        secIndex : char or list of chars
            For each volume, we need to specify along which index we would like
            to subdivide the volume into sections. Entries in list can be `i`,
            `j`, or `k`. This index will be designated as the transverse (2)
            direction in terms of the direction of perturbation for the 'axis'
            parameter.

        orient0 : None, `i`, `j`, `k`, or numpy vector. Default is None.
            Although secIndex defines the `2` axis, the `0` and `1` axes are still
            free to rotate within the section plane. We will choose the orientation
            of the `0` axis and let `1` be orthogonal. We have three options:

            1. <None> (default) If nothing is prescribed, the `0` direction will
                be the best fit line through the section points. In the case
                of an airfoil, this would roughly align with the chord.
            2. <`i`,`j` or `k`> In this case, the `0` axis will be aligned
                with the mean vector between the FFD edges corresponding to
                this index. In the ascii art above, if `j` were given for this
                option, we would average the vectors between the points on the
                top and bottom surfaces and project this vector on to the
                section plane as the `0` axis. If a list is given, each index
                will be applied to its corresponding volume in volList.
            3. <[`x`, `y`, `z`]> If a numpy vector is given, the `0` axis
                will be aligned with a projection of this vector onto the
                section plane. If a numpy array of len(volList) x 3 is given,
                each vector will apply to its corresponding volume.

        orient2 : `svd` or `ffd`. Default is `svd`
            How to compute the orientation `2` axis. SVD is the
            default behaviour and is taken from the svd of the plane
            points. `ffd` Uses the vector along the FFD direction of
            secIndex. This is required to get consistent normals if you
            have a circular-type FFD when the SVD will swap the
            normals.

        config : str or list
            Define what configurations this design variable will be applied to
            Use a string for a single configuration or a list for multiple
            configurations. The default value of None implies that the design
            variable applies to *ALL* configurations.

        Returns
        -------
        N : int
            The number of design variables added.

        Examples
        --------
        >>> # Add all control points in FFD as local shape variables
        >>> # moving in the 1 direction, within +/- 1.0 units
        >>> DVGeo.addLocalSectionDV('shape_vars', secIndex='k', lower=-1, upper=1, axis=1)
        """
        if self.name is not None:
            dvName = self.name + "_" + dvName

        if isinstance(config, str):
            config = [config]

        # Pick out control points
        if pointSelect is not None:
            if pointSelect.type != "ijkBounds":
                _, ind = pointSelect.getPoints(self.FFD.coef)
                volList = np.arange(self.FFD.nVol)  # Select all volumes
            else:
                _, ind = pointSelect.getPoints_ijk(self)
                volList = pointSelect.ijkBounds.keys()  # Select only volumes used by pointSelect
        elif volList is not None:
            if self.FFD.symmPlane is not None:
                volListTmp = []
                for vol in volList:
                    volListTmp.append(vol)
                for vol in volList:
                    volListTmp.append(vol + self.FFD.nVol // 2)
                volList = volListTmp

            volList = np.atleast_1d(volList).astype("int")
            ind = []
            for iVol in volList:
                ind.extend(self.FFD.topo.lIndex[iVol].flatten())  # Get all indices from this block
            ind = geo_utils.unique(ind)
        else:
            # Just take'em all
            volList = np.arange(self.FFD.nVol)
            ind = np.arange(len(self.FFD.coef))

        secLink = np.zeros(self.FFD.coef.shape[0], dtype=int)
        secTransform = [np.eye(3)]

        if isinstance(secIndex, str):
            secIndex = [secIndex] * len(volList)
        elif isinstance(secIndex, list):
            if len(secIndex) != len(volList):
                raise Error("If a list is given for secIndex, the length must be" " equal to the length of volList.")

        if orient0 is not None:
            # 'i', 'j', or 'k'
            if isinstance(orient0, str):
                orient0 = [orient0] * len(volList)
            # ['k', 'k', 'i', etc.]
            elif isinstance(orient0, list):
                if len(orient0) != len(volList):
                    raise Error("If a list is given for orient0, the length must" " be equal to the length of volList.")
            # np.array([1.0, 0.0, 0.0])
            elif isinstance(orient0, np.ndarray):
                # vector
                if len(orient0.shape) == 1:
                    orient0 = np.reshape(orient0, (1, 3))
                    orient0 = np.repeat(orient0, len(volList), 0)
                elif orient0.shape[0] == 1:
                    orient0 = np.repeat(orient0, len(volList), 0)
                elif orient0.shape[0] != len(volList):
                    raise Error(
                        "If an array is given for orient0, the row dimension" " must be equal to the length of volList."
                    )
            for i, iVol in enumerate(volList):
                self.sectionFrame(secIndex[i], secTransform, secLink, iVol, orient0[i], orient2=orient2)
        else:
            for i, iVol in enumerate(volList):
                self.sectionFrame(secIndex[i], secTransform, secLink, iVol, orient2=orient2)

        self.DV_listSectionLocal[dvName] = geoDVSectionLocal(
            dvName, lower, upper, scale, axis, ind, self.masks, config, secTransform, secLink
        )

        return self.DV_listSectionLocal[dvName].nVal

    def addCompositeDV(self, dvName, ptSetName=None, u=None, scale=None):
        """
        Add composite DVs. Note that this is essentially a preprocessing call which only works in serial
        at the moment.

        Parameters
        ----------
        dvName : str
            The name of the composite DVs
        ptSetName : str, optional
            If the matrices need to be computed, then a point set must be specified, by default None
        u : ndarray, optional
            The u matrix used for the composite DV, by default None
        scale : float or ndarray, optional
            The scaling applied to this DV, by default None
        """
        NDV = self.getNDV()
        if self.name is not None:
            dvName = f"{self.name}_{dvName}"
        if u is not None:
            # we are after a square matrix
            if u.shape != (NDV, NDV):
                raise ValueError(f"The shapes don't match! Got shape = {u.shape} but NDV = {NDV}")
            if scale is None:
                raise ValueError("If u is provided, then scale must also be provided.")
            s = None
        else:
            if ptSetName is None:
                raise ValueError("If u and s need to be computed, you must specify the ptSetName")
            self.computeTotalJacobian(ptSetName)
            J_full = self.JT[ptSetName].todense()  # this is in CSR format but we convert it to a dense matrix
            u, s, _ = np.linalg.svd(J_full, full_matrices=False)
            scale = np.sqrt(s)
            # normalize the scaling
            scale = scale * (NDV / np.sum(scale))
        # map the initial design variable values
        # we do this manually instead of calling self.mapVecToComp
        # because self.DVComposite.u isn't available yet
        values = u.T @ self.convertDictToSensitivity(self.getValues())

        self.DVComposite = geoDVComposite(dvName, values, NDV, u, scale=scale, s=s)
        self.useComposite = True

    def addShapeFunctionDV(
<<<<<<< HEAD
            self,
            dvName,
            shapes,
            lower=None,
            upper=None,
            scale=1.0,
            config=None,
    ):
        """
        Add one or more local design variables ot the DVGeometry
        object. Local variables are used for small shape modifications.
=======
        self,
        dvName,
        shapes,
        lower=None,
        upper=None,
        scale=1.0,
        config=None,
    ):
        """
        Add shape function design variables to the DVGeometry.
        Shape functions contain displacement vectors for one or
        more FFD control points and can be used to define design
        variables that move a set of control points together
        according to some shape function determined by the user.
>>>>>>> d785374c

        Parameters
        ----------
        dvName : str
            A unique name to be given to this design variable group

        shapes : list of dictionaries, or a single dictionary
            If a single dictionary is provided, it will be converted to a
            list with a single entry. The dictionaries in the list provide
            the shape functions for each DV; so a list with N dictionaries
            will result in N DVs. The dictionary keys are global point indices,
            and the values are 3d numpy arrays that prescribe the direction
            of the shape function displacement for that node. The magnitudes
            of the arrays determine how much the FFD point moves with a
            unit change in the DV. If an FFD point is controlled by multiple
            shape DVs, the changes from each shape function is superposed
<<<<<<< HEAD
            in the order shape functions are sorted in the list.
=======
            in the order shape functions are sorted in the list. The order
            of the shape functions does not matter because the final control
            point location only depends on the shapes and magnitude of the DV.
            However, the order of the shapes must be consistent across processors
            when running in parallel.
>>>>>>> d785374c

        lower : float, or array size (N)
            The lower bound for the variable(s). If a single float is provided,
            it will be applied to all shape variables. If an array is provided,
            it will be applied to each individual shape function.

        upper : float, or array size (N)
            The upper bound for the variable(s). If a single float is provided,
            it will be applied to all shape variables. If an array is provided,
            it will be applied to each individual shape function.

        scale : float, or array size (N)
            The scaling of the variables. A good approximate scale to
            start with is approximately 1.0/(upper-lower). This gives
            variables that are of order ~1.0. If a single value is provided,
            it will be applied to all shape functions.

        config : str or list
            Define what configurations this design variable will be applied to
            Use a string for a single configuration or a list for multiple
            configurations. The default value of None implies that the design
            variable applies to *ALL* configurations.

        Returns
        -------
        N : int
            The number of design variables added.

        Examples
        --------
<<<<<<< HEAD
        >>> # TODO add example use
=======
        We can add two shape functions as follows. The first shape moves the FFD control points
        on indices 0,0,0 and 0,0,1 together in the +y direction. A value of 1.0 for this DV will
        result in these points moving by 1 distance unit. The second shape moves the point
        at 1,0,0 in the same direction and two other points at 1,0,1 and 2,0,1 in the same direction
        but by half the magnitude.

            >>> lidx = DVGeo.getLocalIndex(0)
            >>> dir_up = np.array([0.0, 1.0, 0.0])
            >>> shape_1 = {lidx[0, 0, 0]: dir_up, lidx[0, 0, 1]: dir_up}
            >>> shape_2 = {lidx[1, 0, 0]: dir_up, lidx[1, 0, 1]: dir_up * 0.5, lidx[2, 0, 1]: dir_up * 0.5, }
            >>> shapes = [shape_1, shape_2]
            >>> DVGeo.addShapeFunctionDV("shape_func", shapes)

>>>>>>> d785374c
        """
        if self.name is not None:
            dvName = self.name + "_" + dvName

        if isinstance(config, str):
            config = [config]

        # convert the input shapes to a list if a single dictionary is provided.
        if isinstance(shapes, dict):
            shapes = [shapes]

        # this is treated the same way as local DVs
<<<<<<< HEAD
        self.DV_listLocal[dvName] = geoDVShapeFunc(dvName, shapes, lower, upper, scale, self.masks, config)
=======
        self.DV_listLocal[dvName] = geoDVShapeFunc(dvName, shapes, lower, upper, scale, config)
>>>>>>> d785374c

        return self.DV_listLocal[dvName].nVal

    def getSymmetricCoefList(self, volList=None, pointSelect=None, tol=1e-8, getSymmPlane=False):
        """
        Determine the pairs of coefs that need to be constrained for symmetry.

        Parameters
        ----------
        volList : list
            Use the control points on the volume indices given in volList

        pointSelect : pointSelect object. Default is None Use a
            pointSelect object to select a subset of the total number
            of control points. See the documentation for the
            pointSelect class in geo_utils.
        tol : float
              Tolerance for ignoring nodes around the symmetry plane. These should be
              merged by the network/connectivity anyway
        getSymmPlane : bool
              If this flag is set to True, we also return the points on the symmetry plane
              for all volumes. e.g. a reduced point on the symmetry plane with the same
              indices on both volumes will show up as the same value in both arrays. This
              is useful when determining the indices to ignore when adding pointsets. The
              default behavior will not include the points exactly on the symmetry plane.
              this is more useful for adding them as linear constraints

        Returns
        -------
        indSetA : list of ints
                  One half of the coefs to be constrained

        indSetB : list of ints
                  Other half of the coefs to be constrained
        """

        if self.FFD.symmPlane is None:
            # nothing to be done
            indSetA = []
            indSetB = []
        else:
            # get the direction of the symmetry plane
            if self.FFD.symmPlane.lower() == "x":
                index = 0
            elif self.FFD.symmPlane.lower() == "y":
                index = 1
            elif self.FFD.symmPlane.lower() == "z":
                index = 2

            # get the points to be matched up
            if pointSelect is not None:
                pts, ind = pointSelect.getPoints(self.FFD.coef)
            elif volList is not None:
                volListTmp = []
                for vol in volList:
                    volListTmp.append(vol)
                for vol in volList:
                    volListTmp.append(vol + self.FFD.nVol // 2)
                volList = volListTmp

                volList = np.atleast_1d(volList).astype("int")
                ind = []
                for iVol in volList:
                    ind.extend(self.FFD.topo.lIndex[iVol].flatten())
                ind = geo_utils.unique(ind)
                pts = self.FFD.coef[ind]
            else:
                # Just take'em all
                ind = np.arange(len(self.FFD.coef))
                pts = self.FFD.coef

            # Create the base points for the KD tree search. We will take the abs
            # value of the symmetry direction, that way when we search we will get
            # back index pairs which is what we want.
            baseCoords = copy.copy(pts)
            baseCoords[:, index] = abs(baseCoords[:, index])

            # now use the baseCoords to create a KD tree
            # so we can use it to find the unique nodes
            tree = cKDTree(baseCoords)

            # Now search through the +ve half of the points, ignoring anything within
            # tol of the symmetry plane to find pairs
            indSetA = []
            indSetB = []
            for pt in pts:
                if pt[index] > tol:
                    # Now find any matching nodes within tol. there should be 2 and
                    # only 2 if the mesh is symmetric
                    Ind = tree.query_ball_point(pt, tol)  # should this be a separate tol
                    if len(Ind) == 2:
                        # check which point is on which side
                        if pts[Ind[0], index] > 0:
                            # first one is on the primary side
                            indSetA.append(Ind[0])
                            indSetB.append(Ind[1])
                        else:
                            # flip the order
                            indSetA.append(Ind[1])
                            indSetB.append(Ind[0])
                    else:
                        raise Error("more than 2 coefs found that match pt")

                elif (abs(pt[index]) < tol) and getSymmPlane:
                    # this point is on the symmetry plane
                    # if everything went right so far, this should return only one point
                    Ind = tree.query_ball_point(pt, tol)
                    if len(Ind) == 1:
                        indSetA.append(Ind[0])
                        indSetB.append(Ind[0])
                    else:
                        raise Error("more than 1 coefs found that match pt on symmetry plane")

        return indSetA, indSetB

    def setDesignVars(self, dvDict):
        """
        Standard routine for setting design variables from a design
        variable dictionary.

        Parameters
        ----------
        dvDict : dict
            Dictionary of design variables. The keys of the dictionary
            must correspond to the design variable names. Any
            additional keys in the dictionary are simply ignored.
        """

        # Coefficients must be complexifed from here on if complex
        if self.complex:
            self._finalize()
            self._complexifyCoef()

        if self.useComposite:
            dvDict = self.mapXDictToDVGeo(dvDict)

        for key in dvDict:
            if key in self.DV_listGlobal:
                vals_to_set = np.atleast_1d(dvDict[key]).astype("D")
                if len(vals_to_set) != self.DV_listGlobal[key].nVal:
                    raise Error(
                        f"Incorrect number of design variables for DV: {key}.\n"
                        + f"Expecting {self.DV_listGlobal[key].nVal} variables but received {len(vals_to_set)}"
                    )

                self.DV_listGlobal[key].value = vals_to_set

            if key in self.DV_listLocal:
                vals_to_set = np.atleast_1d(dvDict[key]).astype("D")
                if len(vals_to_set) != self.DV_listLocal[key].nVal:
                    raise Error(
                        f"Incorrect number of design variables for DV: {key}.\n"
                        + f"Expecting {self.DV_listLocal[key].nVal} variables but received {len(vals_to_set)}"
                    )
                self.DV_listLocal[key].value = vals_to_set

            if key in self.DV_listSectionLocal:
                vals_to_set = np.atleast_1d(dvDict[key]).astype("D")
                if len(vals_to_set) != self.DV_listSectionLocal[key].nVal:
                    raise Error(
                        f"Incorrect number of design variables for DV: {key}.\n"
                        + f"Expecting {self.DV_listSectionLocal[key].nVal} variables but received {len(vals_to_set)}"
                    )
                self.DV_listSectionLocal[key].value = vals_to_set

            if key in self.DV_listSpanwiseLocal:
                vals_to_set = np.atleast_1d(dvDict[key]).astype("D")
                if len(vals_to_set) != self.DV_listSpanwiseLocal[key].nVal:
                    raise Error(
                        f"Incorrect number of design variables for DV: {key}.\n"
                        + f"Expecting {self.DV_listSpanwiseLocal[key].nVal} variables but received {len(vals_to_set)}"
                    )
                self.DV_listSpanwiseLocal[key].value = vals_to_set

            # Jacobians are, in general, no longer up to date
            self.zeroJacobians(self.ptSetNames)

        # Flag all the pointSets as not being up to date:
        for pointSet in self.updated:
            self.updated[pointSet] = False

        # also flag the dCoefdDV as out of date
        self.dCoefdDVUpdated = False

        # Now call setValues on the children. This way the
        # variables will be set on the children
        for child in self.children:
            child.setDesignVars(dvDict)

    def zeroJacobians(self, ptSetNames):
        """
        set stored jacobians to None for ptSetNames

        Parameters
        ----------
        ptSetNames : list
            list of ptSetNames to zero the jacobians.
        """
        for name in ptSetNames:
            self.JT[name] = None  # J is no longer up to date

    def getValues(self):
        """
        Generic routine to return the current set of design
        variables. Values are returned in a dictionary format
        that would be suitable for a subsequent call to :func:`setDesignVars`

        Returns
        -------
        dvDict : dict
            Dictionary of design variables
        """

        dvDict = {}
        for key in self.DV_listGlobal:
            dvDict[key] = self.DV_listGlobal[key].value

        # and now the local DVs
        for key in self.DV_listLocal:
            dvDict[key] = self.DV_listLocal[key].value

        # and now the section local DVs
        for key in self.DV_listSectionLocal:
            dvDict[key] = self.DV_listSectionLocal[key].value

        # and now the Spanwise local DVs
        for key in self.DV_listSpanwiseLocal:
            dvDict[key] = self.DV_listSpanwiseLocal[key].value

        # Now call getValues on the children. This way the
        # returned dictionary will include the variables from
        # the children
        for child in self.children:
            childdvDict = child.getValues()
            dvDict.update(childdvDict)

        if self.useComposite:
            dvDict = self.mapXDictToComp(dvDict)

        # cast DVs to real if we are in real mode
        if not self.complex:
            for key, val in dvDict.items():
                dvDict[key] = val.real

        return dvDict

    def extractCoef(self, axisID):
        """Extract the coefficients for the selected reference
        axis. This should be used only inside design variable functions"""

        axisNumber = self._getAxisNumber(axisID)
        C = np.zeros((len(self.refAxis.topo.lIndex[axisNumber]), 3), self.coef.dtype)

        C[:, 0] = np.take(self.coef[:, 0], self.refAxis.topo.lIndex[axisNumber])
        C[:, 1] = np.take(self.coef[:, 1], self.refAxis.topo.lIndex[axisNumber])
        C[:, 2] = np.take(self.coef[:, 2], self.refAxis.topo.lIndex[axisNumber])

        return C

    def restoreCoef(self, coef, axisID):
        """Restore the coefficients for the selected reference
        axis. This should be used inside design variable functions"""

        # Reset
        axisNumber = self._getAxisNumber(axisID)
        np.put(self.coef[:, 0], self.refAxis.topo.lIndex[axisNumber], coef[:, 0])
        np.put(self.coef[:, 1], self.refAxis.topo.lIndex[axisNumber], coef[:, 1])
        np.put(self.coef[:, 2], self.refAxis.topo.lIndex[axisNumber], coef[:, 2])

    def extractS(self, axisID):
        """Extract the parametric positions of the control
        points. This is usually used in conjunction with extractCoef()"""
        axisNumber = self._getAxisNumber(axisID)
        return self.refAxis.curves[axisNumber].s.copy()

    def _getAxisNumber(self, axisID):
        """Get the sequential axis number from the name tag axisID"""
        try:
            return list(self.axis.keys()).index(axisID)
        except IndexError as e:
            raise Error("'The 'axisID' was invalid!") from e

    def updateCalculations(self, new_pts, isComplex, config):
        """
        The core update routine. pulled out here to eliminate duplication between update and
        update_deriv.
        """

        if self.isChild:
            # If this is a child, update the links between the ref axis and the
            # coefficients on the nested FFD now that the nested FFD has been
            # moved.
            # **Important**: this expects the FFD coef to be clean on this level,
            # meaning that the only changes to FFD.coef can be coming from
            # higher levels.

            # just use complex dtype here. we will convert to real in the end
            self.links_x = self.links_x.astype("D")

            for ipt in range(self.nPtAttach):
                base_pt = self.refAxis.curves[self.curveIDs[ipt]](self.links_s[ipt])
                self.links_x[ipt] = self.FFD.coef[self.ptAttachInd[ipt], :] - base_pt

        # Run Global Design Vars
        for key in self.DV_listGlobal:
            self.DV_listGlobal[key](self, config)

        # update the reference axis now that the new global vars have been run
        self.refAxis.coef = self.coef.copy()
        self.refAxis._updateCurveCoef()

        for ipt in range(self.nPtAttach):
            base_pt = self.refAxis.curves[self.curveIDs[ipt]](self.links_s[ipt])
            # Variables for rotType = 0 rotation + scaling
            ang = self.axis[self.curveIDNames[ipt]]["rot0ang"]
            ax_dir = self.axis[self.curveIDNames[ipt]]["rot0axis"]

            scale = self.scale[self.curveIDNames[ipt]](self.links_s[ipt])
            scale_x = self.scale_x[self.curveIDNames[ipt]](self.links_s[ipt])
            scale_y = self.scale_y[self.curveIDNames[ipt]](self.links_s[ipt])
            scale_z = self.scale_z[self.curveIDNames[ipt]](self.links_s[ipt])

            rotType = self.axis[self.curveIDNames[ipt]]["rotType"]
            if rotType == 0:
                bp_ = np.copy(base_pt)  # copy of original pointset - will not be rotated

                deriv = self.refAxis.curves[self.curveIDs[ipt]].getDerivative(self.links_s[ipt])
                deriv /= geo_utils.euclideanNorm(deriv)  # Normalize
                new_vec = -np.cross(deriv, self.links_n[ipt])

                if isComplex:
                    new_pts[ipt] = bp_ + new_vec * scale  # using "unrotated" bp_ vector
                else:
                    new_pts[ipt] = np.real(bp_ + new_vec * scale)

                if isinstance(ang, (float, int)):  # rotation active only if a non-default value is provided
                    ang *= np.pi / 180  # conv to [rad]
                    # Rotating the FFD according to inputs to be aligned with main sys ref
                    nv_ = np.copy(new_vec)
                    new_vec = geo_utils.rotVbyW(nv_, ax_dir, ang)

                # Apply scaling
                new_vec[0] *= scale_x
                new_vec[1] *= scale_y
                new_vec[2] *= scale_z

                if isinstance(ang, (float, int)):
                    # Rotating back the scaled pointset to its original position
                    nv_rot = np.copy(new_vec)  # nv_rot is scaled and rotated
                    new_vec = geo_utils.rotVbyW(nv_rot, ax_dir, -ang)

                new_vec = geo_utils.rotVbyW(
                    new_vec, deriv, self.rot_theta[self.curveIDNames[ipt]](self.links_s[ipt]) * np.pi / 180
                )

                if isComplex:
                    new_pts[ipt] = bp_ + new_vec
                else:
                    new_pts[ipt] = np.real(bp_ + new_vec)

            else:
                rotX = geo_utils.rotxM(self.rot_x[self.curveIDNames[ipt]](self.links_s[ipt]))
                rotY = geo_utils.rotyM(self.rot_y[self.curveIDNames[ipt]](self.links_s[ipt]))
                rotZ = geo_utils.rotzM(self.rot_z[self.curveIDNames[ipt]](self.links_s[ipt]))

                D = self.links_x[ipt]

                rotM = self._getRotMatrix(rotX, rotY, rotZ, rotType)

                # if necessary, assign rotation matrix for each ffd coef
                if self.coefRotM is not None:
                    attachedPoint = self.ptAttachInd[ipt]
                    if isComplex:
                        self.coefRotM[attachedPoint] = rotM
                    else:
                        self.coefRotM[attachedPoint] = np.real(rotM)

                D = np.dot(rotM, D)
                if rotType == 7:
                    # only apply the theta rotations in certain cases
                    deriv = self.refAxis.curves[self.curveIDs[ipt]].getDerivative(self.links_s[ipt])
                    deriv /= geo_utils.euclideanNorm(deriv)  # Normalize
                    D = geo_utils.rotVbyW(
                        D, deriv, np.pi / 180 * self.rot_theta[self.curveIDNames[ipt]](self.links_s[ipt])
                    )

                elif rotType == 8:
                    varname = self.axis[self.curveIDNames[ipt]]["rotAxisVar"]
                    slVar = self.DV_listSectionLocal[varname]
                    attachedPoint = self.ptAttachInd[ipt]
                    W = slVar.sectionTransform[slVar.sectionLink[attachedPoint]][:, 2]
                    D = geo_utils.rotVbyW(D, W, np.pi / 180 * self.rot_theta[self.curveIDNames[ipt]](self.links_s[ipt]))

                D[0] *= scale_x
                D[1] *= scale_y
                D[2] *= scale_z

                if isComplex:
                    new_pts[ipt] = base_pt + D * scale
                else:
                    new_pts[ipt] = np.real(base_pt + D * scale)

    def update(self, ptSetName, childDelta=True, config=None):
        """
        This is the main routine for returning coordinates that have
        been updated by design variables.

        Parameters
        ----------
        ptSetName : str
            Name of point-set to return. This must match ones of the
            given in an :func:`addPointSet()` call.

        childDelta : bool
            Return updates on child as a delta. The user should not
            need to ever change this parameter.

        config : str or list
            Define what configurations this design variable will be applied to
            Use a string for a single configuration or a list for multiple
            configurations. The default value of None implies that the design
            variable applies to *ALL* configurations.

        """
        self.curPtSet = ptSetName
        # We've postponed things as long as we can...do the finalization.
        self._finalize()

        # Make sure coefficients are complex
        self._complexifyCoef()

        # Set all coef Values back to initial values
        if not self.isChild:
            self.FFD.coef = self.origFFDCoef.copy()
            self._setInitialValues()

            for iChild in range(len(self.children)):
                if len(self.children[iChild].axis) > 0:
                    self.children[iChild]._finalize()
                    refaxis_ptSetName = "child%d_axis" % (iChild)
                    if refaxis_ptSetName not in self.FFD.embeddedVolumes:
                        self.FFD.attachPoints(self.children[iChild].refAxis.coef, refaxis_ptSetName)
                        self.FFD.calcdPtdCoef("child%d_axis" % (iChild))
        else:
            for iChild in range(len(self.children)):
                if len(self.children[iChild].axis) > 0:
                    refaxis_ptSetName = "child%d_axis" % (iChild)
                    if refaxis_ptSetName not in self.FFD.embeddedVolumes:
                        raise Error(
                            f"refaxis {refaxis_ptSetName} cannot be added to child FFD after child is appended to parent"
                        )

            # Update all coef
            self.FFD._updateVolumeCoef()

            # Evaluate starting pointset
            Xstart = self.FFD.getAttachedPoints(ptSetName)

            if self.complex:
                # Now we have to propagate the complex part through Xstart
                tempCoef = self.FFD.coef.copy().astype("D")
                Xstart = Xstart.astype("D")
                imag_part = np.imag(tempCoef)
                imag_j = 1j

                dPtdCoef = self.FFD.embeddedVolumes[ptSetName].dPtdCoef
                if dPtdCoef is not None:
                    for ii in range(3):
                        Xstart[:, ii] += imag_j * dPtdCoef.dot(imag_part[:, ii])

        # Step 1: Call all the design variables IFF we have ref axis:
        if len(self.axis) > 0:
            if self.complex:
                new_pts = np.zeros((self.nPtAttach, 3), "D")
            else:
                new_pts = np.zeros((self.nPtAttach, 3), "d")

            # Apply the global design variables
            self.updateCalculations(new_pts, isComplex=self.complex, config=config)

            # Put the update FFD points in their proper place
            temp = np.real(new_pts)
            np.put(self.FFD.coef[:, 0], self.ptAttachInd, temp[:, 0])
            np.put(self.FFD.coef[:, 1], self.ptAttachInd, temp[:, 1])
            np.put(self.FFD.coef[:, 2], self.ptAttachInd, temp[:, 2])

        # Now add in the spanwise local DVs
        for key in self.DV_listSpanwiseLocal:
            self.DV_listSpanwiseLocal[key](self.FFD.coef, config)

        # Now add in the section local DVs
        for key in self.DV_listSectionLocal:
            self.DV_listSectionLocal[key](self.FFD.coef, self.coefRotM, config)

        # Now add in the local DVs
        for key in self.DV_listLocal:
            self.DV_listLocal[key](self.FFD.coef, config)

        # Update all coef
        self.FFD._updateVolumeCoef()

        # Evaluate coordinates from the parent
        Xfinal = self.FFD.getAttachedPoints(ptSetName)

        # Propagate the complex part through the volume artificially
        if self.complex:
            # Above, we only took the real part of the coef because
            # _updateVolumeCoef gets rid of it anyway. Here, we need to include
            # the complex part because we want to propagate it through
            tempCoef = self.FFD.coef.copy().astype("D")
            if len(self.axis) > 0:
                np.put(tempCoef[:, 0], self.ptAttachInd, new_pts[:, 0])
                np.put(tempCoef[:, 1], self.ptAttachInd, new_pts[:, 1])
                np.put(tempCoef[:, 2], self.ptAttachInd, new_pts[:, 2])

            # Apply just the complex part of the local variables
            for key in self.DV_listSpanwiseLocal:
                self.DV_listSpanwiseLocal[key].updateComplex(tempCoef, config)
            for key in self.DV_listSectionLocal:
                self.DV_listSectionLocal[key].updateComplex(tempCoef, self.coefRotM, config)
            for key in self.DV_listLocal:
                self.DV_listLocal[key].updateComplex(tempCoef, config)

            Xfinal = Xfinal.astype("D")
            imag_part = np.imag(tempCoef)
            imag_j = 1j

            dPtdCoef = self.FFD.embeddedVolumes[ptSetName].dPtdCoef
            if dPtdCoef is not None:
                for ii in range(3):
                    Xfinal[:, ii] += imag_j * dPtdCoef.dot(imag_part[:, ii])

        # Now loop over the children set the FFD and refAxis control
        # points as evaluated from the parent
        for iChild in range(len(self.children)):
            child = self.children[iChild]
            child._finalize()
            self.applyToChild(iChild)

            if self.complex:
                # need to propagate the sensitivity to the children Xfinal here to do this
                # correctly
                child._complexifyCoef()
                child.FFD.coef = child.FFD.coef.astype("D")

                dXrefdCoef = self.FFD.embeddedVolumes["child%d_axis" % (iChild)].dPtdCoef
                dCcdCoef = self.FFD.embeddedVolumes["child%d_coef" % (iChild)].dPtdCoef

                if dXrefdCoef is not None:
                    for ii in range(3):
                        child.coef[:, ii] += imag_j * dXrefdCoef.dot(imag_part[:, ii])

                if dCcdCoef is not None:
                    for ii in range(3):
                        child.FFD.coef[:, ii] += imag_j * dCcdCoef.dot(imag_part[:, ii])
                child.refAxis.coef = child.coef.copy()
                child.refAxis._updateCurveCoef()

            Xfinal += child.update(ptSetName, childDelta=True, config=config)

        self._unComplexifyCoef()

        # Finally flag this pointSet as being up to date:
        self.updated[ptSetName] = True

        if self.isChild and childDelta:
            return Xfinal - Xstart
        else:
            # we only check if we need to apply the coordinate transformation
            # and move the pointset to the reference frame of the application,
            # if this is the last pygeo in the chain
            if ptSetName in self.coordXfer:
                Xfinal = self.coordXfer[ptSetName](Xfinal, mode="fwd", applyDisplacement=True)
            return Xfinal

    def applyToChild(self, iChild):
        """
        This function is used to apply the changes in the parent FFD to the
        child FFD points and child reference axis points.
        """
        child = self.children[iChild]

        # Set FFD points and reference axis points from parent
        child.FFD.coef = self.FFD.getAttachedPoints("child%d_coef" % (iChild))
        child.coef = self.FFD.getAttachedPoints("child%d_axis" % (iChild))

        # Update the reference axes on the child
        child.refAxis.coef = child.coef.copy()
        child.refAxis._updateCurveCoef()

    def convertSensitivityToDict(self, dIdx, out1D=False, useCompositeNames=False):
        """
        This function takes the result of totalSensitivity and
        converts it to a dict for use in pyOptSparse

        Parameters
        ----------
        dIdx : array
           Flattened array of length getNDV(). Generally it comes from
           a call to totalSensitivity()

        out1D : boolean
            If true, creates a 1D array in the dictionary instead of 2D.
            This function is used in the matrix-vector product calculation.

        useCompositeNames : boolean
            Whether the sensitivity dIdx is with respect to the composite DVs or the original DVGeo DVs.
            If False, the returned dictionary will have keys corresponding to the original set of geometric DVs.
            If True,  the returned dictionary will have replace those with a single key corresponding to the composite DV name.

        Returns
        -------
        dIdxDict : dictionary
           Dictionary of the same information keyed by this object's
           design variables
        """

        # compute the various DV offsets
        DVCountGlobal, DVCountLocal, DVCountSecLoc, DVCountSpanLoc = self._getDVOffsets()

        i = DVCountGlobal
        dIdxDict = {}
        for key in self.DV_listGlobal:
            dv = self.DV_listGlobal[key]
            if out1D:
                dIdxDict[dv.name] = np.ravel(dIdx[:, i : i + dv.nVal])
            else:
                dIdxDict[dv.name] = dIdx[:, i : i + dv.nVal]
            i += dv.nVal

        i = DVCountSpanLoc
        for key in self.DV_listSpanwiseLocal:
            dv = self.DV_listSpanwiseLocal[key]
            if out1D:
                dIdxDict[dv.name] = np.ravel(dIdx[:, i : i + dv.nVal])
            else:
                dIdxDict[dv.name] = dIdx[:, i : i + dv.nVal]
            i += dv.nVal

        i = DVCountSecLoc
        for key in self.DV_listSectionLocal:
            dv = self.DV_listSectionLocal[key]
            if out1D:
                dIdxDict[dv.name] = np.ravel(dIdx[:, i : i + dv.nVal])
            else:
                dIdxDict[dv.name] = dIdx[:, i : i + dv.nVal]
            i += dv.nVal

        i = DVCountLocal
        for key in self.DV_listLocal:
            dv = self.DV_listLocal[key]
            if out1D:
                dIdxDict[dv.name] = np.ravel(dIdx[:, i : i + dv.nVal])
            else:
                dIdxDict[dv.name] = dIdx[:, i : i + dv.nVal]

            i += dv.nVal

        # Add in child portion
        for iChild in range(len(self.children)):
            childdIdx = self.children[iChild].convertSensitivityToDict(
                dIdx, out1D=out1D, useCompositeNames=useCompositeNames
            )
            # update the total sensitivities with the derivatives from the child
            for key in childdIdx:
                if key in dIdxDict.keys():
                    dIdxDict[key] += childdIdx[key]
                else:
                    dIdxDict[key] = childdIdx[key]

        # replace other names with user
        if useCompositeNames and self.useComposite:
            array = []
            for _key, val in dIdxDict.items():
                array.append(val)
            array = np.hstack(array)
            dIdxDict = {self.DVComposite.name: array}

        return dIdxDict

    def convertDictToSensitivity(self, dIdxDict):
        """
        This function performs the reverse operation of
        convertSensitivityToDict(); it transforms the dictionary back
        into an array. This function is important for the matrix-free
        interface.

        Parameters
        ----------
        dIdxDict : dictionary
           Dictionary of information keyed by this object's
           design variables

        Returns
        -------
        dIdx : array
           Flattened array of length getNDV().
        """
        DVCountGlobal, DVCountLocal, DVCountSecLoc, DVCountSpanLoc = self._getDVOffsets()
        dIdx = np.zeros(self.nDV_T, self.dtype)
        i = DVCountGlobal
        for key in self.DV_listGlobal:
            dv = self.DV_listGlobal[key]
            dIdx[i : i + dv.nVal] = dIdxDict[dv.name]
            i += dv.nVal

        i = DVCountLocal
        for key in self.DV_listLocal:
            dv = self.DV_listLocal[key]
            dIdx[i : i + dv.nVal] = dIdxDict[dv.name]
            i += dv.nVal

        i = DVCountSecLoc
        for key in self.DV_listSectionLocal:
            dv = self.DV_listSectionLocal[key]
            dIdx[i : i + dv.nVal] = dIdxDict[dv.name]
            i += dv.nVal

        i = DVCountSpanLoc
        for key in self.DV_listSpanwiseLocal:
            dv = self.DV_listSpanwiseLocal[key]
            dIdx[i : i + dv.nVal] = dIdxDict[dv.name]
            i += dv.nVal

        # Note: not sure if this works with (multiple) sibling child FFDs
        for iChild in range(len(self.children)):
            childdIdx = self.children[iChild].convertDictToSensitivity(dIdxDict)
            # update the total sensitivities with the derivatives from the child
            dIdx += childdIdx
        return dIdx

    def getVarNames(self, pyOptSparse=False):
        """
        Return a list of the design variable names. This is typically
        used when specifying a wrt= argument for pyOptSparse.

        Parameters
        ----------
        pyOptSparse : bool
            Flag to specify whether the DVs returned should be those in the optProb or those internal to DVGeo.
            Only relevant if using composite DVs.

        Examples
        --------
        optProb.addCon(.....wrt=DVGeo.getVarNames())
        """
        if not pyOptSparse or not self.useComposite:
            names = list(self.DV_listGlobal.keys())
            names.extend(list(self.DV_listLocal.keys()))
            names.extend(list(self.DV_listSectionLocal.keys()))
            names.extend(list(self.DV_listSpanwiseLocal.keys()))
        else:
            names = [self.DVComposite.name]

        # Call the children recursively
        for iChild in range(len(self.children)):
            names.extend(self.children[iChild].getVarNames())

        return names

    def totalSensitivity(self, dIdpt, ptSetName, comm=None, config=None):
        r"""
        This function computes sensitivity information.

        Specifically, it computes the following:
        :math:`\frac{dX_{pt}}{dX_{DV}}^T \frac{dI}{d_{pt}}`

        Parameters
        ----------
        dIdpt : array of size (Npt, 3) or (N, Npt, 3)

            This is the total derivative of the objective or function
            of interest with respect to the coordinates in
            'ptSetName'. This can be a single array of size (Npt, 3)
            **or** a group of N vectors of size (Npt, 3, N). If you
            have many to do, it is faster to do many at once.

        ptSetName : str
            The name of set of points we are dealing with

        comm : MPI.IntraComm
            The communicator to use to reduce the final derivative. If
            comm is None, no reduction takes place.

        config : str or list
            Define what configurations this design variable will be applied to
            Use a string for a single configuration or a list for multiple
            configurations. The default value of None implies that the design
            variable applies to *ALL* configurations.


        Returns
        -------
        dIdxDict : dic
            The dictionary containing the derivatives, suitable for
            pyOptSparse

        Notes
        -----
        The ``child`` and ``nDVStore`` options are only used
        internally and should not be changed by the user.
        """

        # Make dIdpt at least 3D
        if len(dIdpt.shape) == 2:
            dIdpt = np.array([dIdpt])
        N = dIdpt.shape[0]

        # apply the coordinate transformation on dIdpt if this pointset has it.
        if ptSetName in self.coordXfer:
            # loop over functions
            for ifunc in range(N):
                # its important to remember that dIdpt are vector-like values,
                # so we don't apply the transformations and only the rotations!
                dIdpt[ifunc] = self.coordXfer[ptSetName](dIdpt[ifunc], mode="bwd", applyDisplacement=False)

        # generate the total Jacobian self.JT
        self.computeTotalJacobian(ptSetName, config=config)

        # now that we have self.JT compute the Mat-Mat multiplication
        nDV = self._getNDV()
        dIdx_local = np.zeros((N, nDV), "d")
        for i in range(N):
            if self.JT[ptSetName] is not None:
                dIdx_local[i, :] = self.JT[ptSetName].dot(dIdpt[i, :, :].flatten())

        if comm:  # If we have a comm, globaly reduce with sum
            dIdx = comm.allreduce(dIdx_local, op=MPI.SUM)
        else:
            dIdx = dIdx_local

        if self.useComposite:
            dIdx = self.mapSensToComp(dIdx)

        # Now convert to dict:
        dIdx = self.convertSensitivityToDict(dIdx, useCompositeNames=True)

        return dIdx

    def totalSensitivityProd(self, vec, ptSetName, config=None):
        r"""
        This function computes sensitivity information.

        Specifically, it computes the following:
        :math:`\frac{dX_{pt}}{dX_{DV}} \times\mathrm{vec}`

        This is useful for forward AD mode.

        Parameters
        ----------
        vec : dictionary whose keys are the design variable names, and whose
              values are the derivative seeds of the corresponding design variable.

        ptSetName : str
            The name of set of points we are dealing with

        config : str or list
            Define what configurations this design variable will be applied to
            Use a string for a single configuration or a list for multiple
            configurations. The default value of None implies that the design
            variable applies to *ALL* configurations.

        Returns
        -------
        xsdot : array (Nx3) -> Array with derivative seeds of the surface nodes.
        """

        self.computeTotalJacobian(ptSetName, config=config)  # This computes and updates self.JT

        names = self.getVarNames()
        newvec = np.zeros(self.getNDV(), self.dtype)

        i = 0
        missingVars = set()  # set of variables
        for vecKey in vec:
            # check if the seed DV is actually a design variable for the DVGeo object
            if vecKey not in names:
                raise Error(f"{vecKey} is not a design variable, the full list is:{names}")

        DVGeoList = self.getFlattenedChildren()

        # iterate over parent and children/grandchildren FFDs
        for geoObj in DVGeoList:
            for key in names:
                if key in geoObj.DV_listGlobal:
                    dv = geoObj.DV_listGlobal[key]
                    missingVars.discard(key)  # remove DV from missing list, if present
                elif key in geoObj.DV_listSpanwiseLocal:
                    dv = geoObj.DV_listSpanwiseLocal[key]
                    missingVars.discard(key)
                elif key in geoObj.DV_listSectionLocal:
                    dv = geoObj.DV_listSectionLocal[key]
                    missingVars.discard(key)
                elif key in geoObj.DV_listLocal:
                    dv = geoObj.DV_listLocal[key]
                    missingVars.discard(key)
                else:
                    # keep track of DVs which are in the full name list but not in this DVGeo object
                    missingVars.add(key)
                    continue

                if key in vec:
                    newvec[i : i + dv.nVal] = vec[key]  # Update the DV vector with the seed

                i += dv.nVal  # update the starting position in the vector update for the next key

        if missingVars:
            # if a DV name is listed by getVarNames() but was not found in the previous loop then something is wrong...
            raise Error(f"The following DV did not belong to any DVGeo object: {missingVars}")

        # perform the product
        if self.JT[ptSetName] is None:
            xsdot = np.zeros((0, 3))
        else:
            xsdot = self.JT[ptSetName].T.dot(newvec)
            xsdot.reshape(len(xsdot) // 3, 3)

            # check if we have a coordinate transformation on this ptset
            if ptSetName in self.coordXfer:
                # its important to remember that dIdpt are vector-like values,
                # so we don't apply the transformations and only the rotations!
                xsdot = self.coordXfer[ptSetName](xsdot, mode="fwd", applyDisplacement=False)

            # Maybe this should be:
            # xsdot = xsdot.reshape(len(xsdot)//3, 3)

        return xsdot

    def totalSensitivityTransProd(self, vec, ptSetName, config=None):
        r"""
        This function computes sensitivity information.

        Specifically, it computes the following:
        :math:`\frac{dX_{pt}}{dX_{DV}}^T \times\mathrm{vec}`

        This is useful for reverse AD mode.

        Parameters
        ----------
        dIdpt : array of size (Npt, 3) or (N, Npt, 3)

            This is the total derivative of the objective or function
            of interest with respect to the coordinates in
            'ptSetName'. This can be a single array of size (Npt, 3)
            **or** a group of N vectors of size (Npt, 3, N). If you
            have many to do, it is faster to do many at once.

        ptSetName : str
            The name of set of points we are dealing with

        comm : MPI.IntraComm
            The communicator to use to reduce the final derivative. If
            comm is None, no reduction takes place.

        config : str or list
            Define what configurations this design variable will be applied to
            Use a string for a single configuration or a list for multiple
            configurations. The default value of None implies that the design
            variable applies to *ALL* configurations.

        Returns
        -------
        dIdxDict : dic
            The dictionary containing the derivatives, suitable for
            pyOptSparse

        Notes
        -----
        The ``child`` and ``nDVStore`` options are only used
        internally and should not be changed by the user.
        """

        self.computeTotalJacobian(ptSetName, config=config)

        # perform the product
        if self.JT[ptSetName] is None:
            xsdot = np.zeros((0, 3))
        else:
            # check if we have a coordinate transformation on this ptset
            if ptSetName in self.coordXfer:
                # its important to remember that dIdpt are vector-like values,
                # so we don't apply the transformations and only the rotations!
                vec = self.coordXfer[ptSetName](vec, mode="bwd", applyDisplacement=False)

            xsdot = self.JT[ptSetName].dot(np.ravel(vec))

        # Pack result into dictionary
        xsdict = {}
        names = self.getVarNames()
        i = 0
        for key in names:
            if key in self.DV_listGlobal:
                dv = self.DV_listGlobal[key]
            elif key in self.DV_listSpanwiseLocal:
                dv = self.DV_listSpanwiseLocal[key]
            elif key in self.DV_listSectionLocal:
                dv = self.DV_listSectionLocal[key]
            else:
                dv = self.DV_listLocal[key]
            xsdict[key] = xsdot[i : i + dv.nVal]
            i += dv.nVal

        return xsdict

    def computeDVJacobian(self, config=None):
        """
        return dCoefdDV for a given config
        """

        # if dCoefdDV is not out of date, return immediately
        if self.dCoefdDVUpdated:
            return self.dCoefdDV

        # These routines are not recursive. They compute the derivatives at this level and
        # pass information down one level for the next pass call from the routine above

        # This is going to be DENSE in general
        J_attach = self._attachedPtJacobian(config=config)

        # Compute local normal jacobian
        J_spanwiselocal = self._spanwiselocalDVJacobian(config=config)

        # Compute local normal jacobian
        J_sectionlocal = self._sectionlocalDVJacobian(config=config)

        # This is the sparse jacobian for the local DVs that affect
        # Control points directly.
        J_local = self._localDVJacobian(config=config)

        # this is the jacobian from accumulated derivative dependence from parent to child
        J_casc = self._cascadedDVJacobian(config=config)

        dCoefdDV = None

        # add them together
        if J_attach is not None:
            dCoefdDV = sparse.lil_matrix(J_attach)

        if J_spanwiselocal is not None:
            if dCoefdDV is None:
                dCoefdDV = sparse.lil_matrix(J_spanwiselocal)
            else:
                dCoefdDV += J_spanwiselocal

        if J_sectionlocal is not None:
            if dCoefdDV is None:
                dCoefdDV = sparse.lil_matrix(J_sectionlocal)
            else:
                dCoefdDV += J_sectionlocal

        if J_local is not None:
            if dCoefdDV is None:
                dCoefdDV = sparse.lil_matrix(J_local)
            else:
                dCoefdDV += J_local

        if J_casc is not None:
            if dCoefdDV is None:
                dCoefdDV = sparse.lil_matrix(J_casc)
            else:
                dCoefdDV += J_casc

        self.dCoefdDV = dCoefdDV
        self.dCoefdDVUpdated = True

        return dCoefdDV

    def computeTotalJacobian(self, ptSetName, config=None):
        """Return the total point jacobian in CSR format since we
        need this for TACS"""

        # Finalize the object, if not done yet
        self._finalize()
        self.curPtSet = ptSetName

        if self.JT[ptSetName] is not None:
            return

        # compute the derivatives of the coefficients of this level wrt all of the design
        # variables at this level and all levels above
        dCoefdDV = self.computeDVJacobian(config=config)

        # now get the derivative of the points for this level wrt the coefficients(dPtdCoef)
        if self.FFD.embeddedVolumes[ptSetName].dPtdCoef is not None:
            dPtdCoef = self.FFD.embeddedVolumes[ptSetName].dPtdCoef.tocoo()
            # We have a slight problem...dPtdCoef only has the shape
            # functions, so it size Npt x Coef. We need a matrix of
            # size 3*Npt x 3*nCoef, where each non-zero entry of
            # dPtdCoef is replaced by value * 3x3 Identity matrix.

            # Extract IJV Triplet from dPtdCoef
            row = dPtdCoef.row
            col = dPtdCoef.col
            data = dPtdCoef.data

            new_row = np.zeros(3 * len(row), "int")
            new_col = np.zeros(3 * len(row), "int")
            new_data = np.zeros(3 * len(row))

            # Loop over each entry and expand:
            for j in range(3):
                new_data[j::3] = data
                new_row[j::3] = row * 3 + j
                new_col[j::3] = col * 3 + j

            # Size of New Matrix:
            Nrow = dPtdCoef.shape[0] * 3
            Ncol = dPtdCoef.shape[1] * 3

            # Create new matrix in coo-dinate format and convert to csr
            new_dPtdCoef = sparse.coo_matrix((new_data, (new_row, new_col)), shape=(Nrow, Ncol)).tocsr()

            # Do Sparse Mat-Mat multiplication and resort indices
            if dCoefdDV is not None:
                self.JT[ptSetName] = (dCoefdDV.T * new_dPtdCoef.T).tocsr()
                self.JT[ptSetName].sort_indices()

            # Add in child portion
            for iChild in range(len(self.children)):
                # Reset control points on child for child link derivatives
                self.applyToChild(iChild)
                self.children[iChild].computeTotalJacobian(ptSetName, config=config)

                if self.JT[ptSetName] is not None:
                    self.JT[ptSetName] = self.JT[ptSetName] + self.children[iChild].JT[ptSetName]
                else:
                    self.JT[ptSetName] = self.children[iChild].JT[ptSetName]
        else:
            self.JT[ptSetName] = None

    def computeTotalJacobianCS(self, ptSetName, config=None):
        """Return the total point jacobian in CSR format since we
        need this for TACS"""

        self._finalize()
        self.curPtSet = ptSetName

        if self.JT[ptSetName] is not None:
            return

        if self.isChild:
            refFFDCoef = copy.copy(self.FFD.coef)
            refCoef = copy.copy(self.coef)

        if self.nPts[ptSetName] is None:
            self.nPts[ptSetName] = len(self.update(ptSetName).flatten())
        for child in self.children:
            child.nPts[ptSetName] = self.nPts[ptSetName]

        DVGlobalCount, DVLocalCount, DVSecLocCount, DVSpanLocCount = self._getDVOffsets()

        h = 1e-40j

        self.JT[ptSetName] = np.zeros([self.nDV_T, self.nPts[ptSetName]])
        self._complexifyCoef()
        for key in self.DV_listGlobal:
            for j in range(self.DV_listGlobal[key].nVal):
                if self.isChild:
                    self.FFD.coef = refFFDCoef.copy()
                    self.coef = refCoef.copy()
                    self.refAxis.coef = refCoef.copy()
                    self.refAxis._updateCurveCoef()

                refVal = self.DV_listGlobal[key].value[j]

                self.DV_listGlobal[key].value[j] += h

                deriv = np.imag(self._update_deriv_cs(ptSetName, config=config).flatten()) / np.imag(h)

                self.JT[ptSetName][DVGlobalCount, :] = deriv

                DVGlobalCount += 1
                self.DV_listGlobal[key].value[j] = refVal

        self._unComplexifyCoef()
        for key in self.DV_listSpanwiseLocal:
            for j in range(self.DV_listSpanwiseLocal[key].nVal):
                if self.isChild:
                    self.FFD.coef = refFFDCoef.copy()
                    self.coef = refCoef.copy()
                    self.refAxis.coef = refCoef.copy()
                    self.refAxis._updateCurveCoef()

                refVal = self.DV_listSpanwiseLocal[key].value[j]

                self.DV_listSpanwiseLocal[key].value[j] += h
                deriv = np.imag(self._update_deriv_cs(ptSetName, config=config).flatten()) / np.imag(h)

                self.JT[ptSetName][DVSpanLocCount, :] = deriv

                DVSpanLocCount += 1
                self.DV_listSpanwiseLocal[key].value[j] = refVal

        for key in self.DV_listSectionLocal:
            for j in range(self.DV_listSectionLocal[key].nVal):
                if self.isChild:
                    self.FFD.coef = refFFDCoef.copy()
                    self.coef = refCoef.copy()
                    self.refAxis.coef = refCoef.copy()
                    self.refAxis._updateCurveCoef()

                refVal = self.DV_listSectionLocal[key].value[j]

                self.DV_listSectionLocal[key].value[j] += h
                deriv = np.imag(self._update_deriv_cs(ptSetName, config=config).flatten()) / np.imag(h)

                self.JT[ptSetName][DVSecLocCount, :] = deriv

                DVSecLocCount += 1
                self.DV_listSectionLocal[key].value[j] = refVal

        for key in self.DV_listLocal:
            for j in range(self.DV_listLocal[key].nVal):
                if self.isChild:
                    self.FFD.coef = refFFDCoef.copy()
                    self.coef = refCoef.copy()
                    self.refAxis.coef = refCoef.copy()
                    self.refAxis._updateCurveCoef()

                refVal = self.DV_listLocal[key].value[j]

                self.DV_listLocal[key].value[j] += h
                deriv = np.imag(self._update_deriv_cs(ptSetName, config=config).flatten()) / np.imag(h)

                self.JT[ptSetName][DVLocalCount, :] = deriv

                DVLocalCount += 1
                self.DV_listLocal[key].value[j] = refVal

        for iChild in range(len(self.children)):
            child = self.children[iChild]
            child._finalize()

            # In the updates applied previously, the FFD points on the children
            # will have been set as deltas. We need to set them as absolute
            # coordinates based on the changes in the parent before moving down
            # to the next level
            self.applyToChild(iChild)

            # Now get jacobian from child and add to parent jacobian
            child.computeTotalJacobianCS(ptSetName, config=config)
            self.JT[ptSetName] = self.JT[ptSetName] + child.JT[ptSetName]

    def addVariablesPyOpt(
        self,
        optProb,
        globalVars=True,
        localVars=True,
        sectionlocalVars=True,
        spanwiselocalVars=True,
        ignoreVars=None,
        freezeVars=None,
    ):
        """
        Add the current set of variables to the optProb object.

        Parameters
        ----------
        optProb : pyOpt_optimization class
            Optimization problem definition to which variables are added

        globalVars : bool
            Flag specifying whether global variables are to be added

        localVars : bool
            Flag specifying whether local variables are to be added

        sectionlocalVars : bool
            Flag specifying whether section local variables are to be added

        spanwiselocalVars : bool
            Flag specifying whether spanwiselocal variables are to be added

        ignoreVars : list of strings
            List of design variables the user doesn't want to use
            as optimization variables.

        freezeVars : list of string
            List of design variables the user wants to add as optimization
            variables, but to have the lower and upper bounds set at the current
            variable. This effectively eliminates the variable, but it the variable
            is still part of the optimization.

        """
        if ignoreVars is None:
            ignoreVars = set()
        if freezeVars is None:
            freezeVars = set()

        # Add design variables from the master:
        varLists = OrderedDict(
            [
                ("globalVars", self.DV_listGlobal),
                ("localVars", self.DV_listLocal),
                ("sectionlocalVars", self.DV_listSectionLocal),
                ("spanwiselocalVars", self.DV_listSpanwiseLocal),
            ]
        )

        # we add the composite DVs, and construct linear constraints that replace the existing bounds
        # then we simply return without adding any of the other DVs
        if self.useComposite:
            dv = self.DVComposite
            optProb.addVarGroup(dv.name, dv.nVal, "c", value=dv.value, lower=dv.lower, upper=dv.upper, scale=dv.scale)

            # add the linear DV constraints that replace the existing bounds!
            # Note that we assume all DVs are added here, i.e. no ignoreVars or any of the vars = False
            if len(ignoreVars) != 0:
                warnings.warn("Use of ignoreVars is incompatible with composite DVs", stacklevel=2)
            lb = {}
            ub = {}
            for lst in varLists:
                for key in varLists[lst]:
                    dv = varLists[lst][key]
                    lb[key] = dv.lower
                    ub[key] = dv.upper

            lb = self.convertDictToSensitivity(lb)
            ub = self.convertDictToSensitivity(ub)

            optProb.addConGroup(
                f"{self.DVComposite.name}_con",
                self.getNDV(),
                lower=lb,
                upper=ub,
                scale=1.0,
                linear=True,
                wrt=self.DVComposite.name,
                jac={self.DVComposite.name: self.DVComposite.u},
            )
            return

        for lst in varLists:
            if (
                lst == "globalVars"
                and globalVars
                or lst == "localVars"
                and localVars
                or lst == "sectionlocalVars"
                and sectionlocalVars
                or lst == "spanwiselocalVars"
                and spanwiselocalVars
            ):
                for key in varLists[lst]:
                    if key not in ignoreVars:
                        dv = varLists[lst][key]
                        if key not in freezeVars:
                            optProb.addVarGroup(
                                dv.name, dv.nVal, "c", value=dv.value, lower=dv.lower, upper=dv.upper, scale=dv.scale
                            )
                        else:
                            optProb.addVarGroup(
                                dv.name, dv.nVal, "c", value=dv.value, lower=dv.value, upper=dv.value, scale=dv.scale
                            )

        # Add variables from the children
        for child in self.children:
            child.addVariablesPyOpt(
                optProb, globalVars, localVars, sectionlocalVars, spanwiselocalVars, ignoreVars, freezeVars
            )

    def writeTecplot(self, fileName, solutionTime=None):
        """Write the (deformed) current state of the FFD's to a tecplot file,
        including the children

        Parameters
        ----------
        fileName : str
           Filename for tecplot file. Should have a .dat extension
        SolutionTime : float
            Solution time to write to the file. This could be a fictitious time to
            make visualization easier in tecplot.
        """

        # Name here doesn't matter, just take the first one
        if len(self.points) > 0:
            keyToUpdate = list(self.points.keys())[0]
            self.update(keyToUpdate, childDelta=False)

        f = openTecplot(fileName, 3)
        vol_counter = 0

        # Write master volumes:
        vol_counter += self._writeVols(f, vol_counter, solutionTime)

        closeTecplot(f)
        if len(self.points) > 0:
            self.update(keyToUpdate, childDelta=True)

    def writeRefAxes(self, fileName):
        """Write the (deformed) current state of the RefAxes to a tecplot file,
        including the children

        Parameters
        ----------
        fileName : str
           Filename for tecplot file. Should have a no extension,an
           extension will be added.
        """
        # Name here doesnt matter, just take the first one
        self.update(list(self.points.keys())[0], childDelta=False)

        gFileName = fileName + "_parent.dat"
        if not len(self.axis) == 0:
            self.refAxis.writeTecplot(gFileName, orig=True, curves=True, coef=True)
        # Write children axes:
        for iChild in range(len(self.children)):
            cFileName = fileName + f"_child{iChild:03d}.dat"
            self.children[iChild].refAxis.writeTecplot(cFileName, orig=True, curves=True, coef=True)

    def writeLinks(self, fileName):
        """Write the links attaching the control points to the reference axes

        Parameters
        ----------
        fileName : str
            Filename for tecplot file. Should have .dat extension
        """
        self._finalize()
        f = openTecplot(fileName, 3)
        f.write("ZONE NODES=%d ELEMENTS=%d ZONETYPE=FELINESEG\n" % (self.nPtAttach * 2, self.nPtAttach))
        f.write("DATAPACKING=POINT\n")
        for ipt in range(self.nPtAttach):
            pt1 = self.refAxis.curves[self.curveIDs[ipt]](self.links_s[ipt])
            pt2 = self.links_x[ipt] + pt1

            f.write(f"{pt1[0]:.12g} {pt1[1]:.12g} {pt1[2]:.12g}\n")
            f.write(f"{pt2[0]:.12g} {pt2[1]:.12g} {pt2[2]:.12g}\n")
        for i in range(self.nPtAttach):
            f.write("%d %d\n" % (2 * i + 1, 2 * i + 2))

        closeTecplot(f)

    def writePointSet(self, name, fileName, solutionTime=None):
        """
        Write a given point set to a tecplot file

        Parameters
        ----------
        name : str
             The name of the point set to write to a file

        fileName : str
           Filename for tecplot file. Should have no extension, an
           extension will be added
        SolutionTime : float
            Solution time to write to the file. This could be a fictitious time to
            make visualization easier in tecplot.
        """
        if self.isChild:
            raise Error('Must call "writePointSet" from parent DVGeo.')
        else:
            coords = self.update(name, childDelta=True)
            fileName = fileName + ".dat"
            f = openTecplot(fileName, 3)
            writeTecplot1D(f, name, coords, solutionTime)
            closeTecplot(f)

    def writePlot3d(self, fileName):
        """Write the (deformed) current state of the FFD object into a
        plot3D file. This file could then be used as the base-line FFD
        for a subsequent optimization. This function is not typically
        used in a regular basis, but may be useful in certain
        situaions, i.e. a sequence of optimizations

        Parameters
        ----------
        fileName : str
            Filename of the plot3D file to write. Should have a .fmt
            file extension.
        """
        self.FFD.writePlot3dCoef(fileName)

    def updatePyGeo(self, geo, outputType, fileName, nRefU=0, nRefV=0):
        """Deform a pyGeo object and write to a file of specified type
        given the (deformed) current state of the FFD object.

        Parameters
        ----------
        geo : pyGeo object
            A pyGeo object containing an initialized object
        outputType: str
            Type of output file to be written. Can be `iges` or `tecplot`
        fileName: str
            Filename for the output file. Should have no extension, an
            extension will be added
        nRefU: int or list of ints
            Number of spline refinement points to add in the surface B-Spline u-direction.
            If scalar, it is applied across each surface. If list, the length must match the
            number of surfaces in the object and corresponding entries are matched with surfaces.
        nRefV: int or list of ints
            Number of spline refinement points to add in the surface B-Spline v-direction.
            If scalar, it is applied across each surface. If list, the length must match the
            number of surfaces in the object and corresponding entries are matched with surfaces
        """

        # Function to check if value matches a knot point
        # (set to 1e-12 to match pySpline mult. tolerance)
        def check_mult(val, knots):
            for iKnot in range(len(knots)):
                if np.isclose(val, knots[iKnot], atol=1e-12):
                    return True
            return False

        # Refine Surface -- U-Direction
        if isinstance(nRefU, int):
            # Refine BSplines by adding knot points
            Refine_U = np.linspace(0.0, 1.0, nRefU + 2)
            for iSurf in range(geo.nSurf):
                for iX in Refine_U:
                    if not check_mult(iX, geo.surfs[iSurf].tu):
                        geo.surfs[iSurf].insertKnot("u", iX, 1)
        elif isinstance(nRefU, list):
            if len(nRefU) != geo.nSurf:
                raise RuntimeError("Length of nRefU does not match number of surfaces in object")
            # Refine BSplines by adding knot points
            for iSurf in range(geo.nSurf):
                Refine_U = np.linspace(0.0, 1.0, nRefU[iSurf] + 2)
                for iX in Refine_U:
                    if not check_mult(iX, geo.surfs[iSurf].tu):
                        geo.surfs[iSurf].insertKnot("u", iX, 1)
        else:
            raise TypeError("nRefU type not recognized, must be: integer or list of integers")

        # Refine Surface -- V-Direction
        if isinstance(nRefV, int):
            # Refine BSplines by adding knot points
            Refine_V = np.linspace(0.0, 1.0, nRefV + 2)
            for iSurf in range(geo.nSurf):
                for iY in Refine_V:
                    if not check_mult(iY, geo.surfs[iSurf].tv):
                        geo.surfs[iSurf].insertKnot("v", iY, 1)
        elif isinstance(nRefV, list):
            if len(nRefU) != geo.nSurf:
                raise RuntimeError("Length of nRefV does not match number of surfaces in object")
            # Refine BSplines by adding knot points
            for iSurf in range(geo.nSurf):
                Refine_V = np.linspace(0.0, 1.0, nRefV[iSurf] + 2)
                for iY in Refine_V:
                    if not check_mult(iY, geo.surfs[iSurf].tv):
                        geo.surfs[iSurf].insertKnot("v", iY, 1)
        else:
            raise TypeError("nRefV type not recognized, must be: integer or list of integers")

        # Update Coefficients
        for iSurf in range(geo.nSurf):
            # Add Point Sets
            npt = geo.surfs[iSurf].nCtlu * geo.surfs[iSurf].nCtlv
            self.addPointSet(geo.surfs[iSurf].coef.reshape((npt, 3)), "coef%d" % iSurf)

            # Update and Overwrite Old Values
            geo.surfs[iSurf].coef = self.update("coef%d" % iSurf).reshape(geo.surfs[iSurf].coef.shape)

        # Write File
        if outputType == "iges":
            geo.writeIGES(fileName + ".igs")
        elif outputType == "tecplot":
            geo.writeTecplot(fileName + ".plt")
        else:
            raise ValueError(f"Type {outputType} not recognized. Must be either 'iges' or 'tecplot'")

    def getLocalIndex(self, iVol, comp=None):
        """Return the local index mapping that points to the global
        coefficient list for a given volume"""
        return self.FFD.topo.lIndex[iVol].copy()

    def getFlattenedChildren(self):
        """
        Return a flattened list of all DVGeo objects in the family hierarchy.
        """
        flatChildren = [self]
        for child in self.children:
            flatChildren += child.getFlattenedChildren()

        return flatChildren

    def demoDesignVars(
        self, directory, includeLocal=True, includeGlobal=True, pointSet=None, CFDSolver=None, callBack=None, freq=2
    ):
        """
        This function can be used to "test" the design variable parametrization
        for a given optimization problem. It should be called in the script
        after DVGeo has been set up. The function will loop through all the
        design variables and write out a deformed FFD volume for the upper
        and lower bound of every design variable. It can also write out
        deformed point sets and surface meshes.

        Parameters
        ----------
        directory : str
            The directory where the files should be written.
        includeLocal : boolean, optional
            False if you don't want to include the shape variables.
        includeGlobal : boolean, optional
            False if you don't want to include global variables.
        pointSet : str, optional
            Name of the point set to write out.
            If None, no point set output is generated.
        CFDSolver : str, optional
            An ADflow instance that will be used to write out deformed surface
            meshes. This instance must have as members:

            1. This DVGeometry object (set using ``CFDSolver.setDVGeo``)
            2. A mesh warping object from IDWarp (set using ``CFDSolver.setMesh``)
            3. An AeroProblem (set using ``CFDSolver.setAeroProblem``)

            If CFDSolver is None, no surface mesh output is generated.
        callBack : function, optional
            This allows the user to perform an additional task at each new design
            variable iteration. The callback function must take two inputs:

            1. the output directory name (str) and
            2. the iteration count (int).
        freq : int, optional
            Number of snapshots to take between the upper and lower bounds of
            a given variable. If greater than 2, will do a sinusoidal sweep.
        """
        # Generate directories
        os.makedirs(f"{directory}/ffd", exist_ok=True)
        if pointSet is not None:
            os.makedirs(f"{directory}/pointset", exist_ok=True)
        if CFDSolver is not None:
            os.makedirs(f"{directory}/surf", exist_ok=True)

        # Get design variables
        dvDict = self.getValues()

        # Loop through design variables on self and children
        geoList = self.getFlattenedChildren()
        for geo in geoList:
            for key in dvDict:
                lower = []
                upper = []
                if key in geo.DV_listLocal:
                    if not includeLocal:
                        continue
                    lower = geo.DV_listLocal[key].lower
                    upper = geo.DV_listLocal[key].upper

                elif key in geo.DV_listSpanwiseLocal:
                    if not includeLocal:
                        continue
                    lower = geo.DV_listSpanwiseLocal[key].lower
                    upper = geo.DV_listSpanwiseLocal[key].upper

                elif key in geo.DV_listSectionLocal:
                    if not includeLocal:
                        continue
                    lower = geo.DV_listSectionLocal[key].lower
                    upper = geo.DV_listSectionLocal[key].upper

                elif key in geo.DV_listGlobal:
                    if not includeGlobal:
                        continue
                    lower = geo.DV_listGlobal[key].lower
                    upper = geo.DV_listGlobal[key].upper

                if lower is None or upper is None:
                    raise Error("demoDesignVars requires upper and lower bounds on all design variables.")

                x = dvDict[key].flatten()
                nDV = len(lower)
                for j in range(nDV):
                    count = 0
                    if freq == 2:
                        stops = [lower[j], upper[j]]
                    elif freq > 2:
                        sinusoid = np.sin(np.linspace(0, np.pi, freq))
                        down_swing = x[j] + (lower[j] - x[j]) * sinusoid
                        up_swing = x[j] + (upper[j] - x[j]) * sinusoid
                        stops = np.concatenate((down_swing[:-1], up_swing[:-1]))

                    for val in stops:
                        # Add perturbation to the design variable and update
                        old_val = x[j]
                        x[j] = val
                        dvDict.update({key: x})
                        self.setDesignVars(dvDict)

                        # Set output filename
                        outFile = f"{key}_{j:03d}_iter_{count:03d}"

                        # Write FFD
                        self.writeTecplot(f"{directory}/ffd/{outFile}.dat")

                        # Write point set
                        if pointSet is not None:
                            self.update(pointSet)
                            self.writePointSet(pointSet, f"{directory}/pointset/{outFile}")

                        # Write surface mesh
                        if CFDSolver is not None:
                            CFDSolver.DVGeo.setDesignVars(dvDict)
                            CFDSolver.setAeroProblem(CFDSolver.curAP)
                            CFDSolver.writeSurfaceSolutionFileTecplot(f"{directory}/surf/{outFile}")

                        # Call user function
                        if callBack is not None:
                            callBack(directory, count)

                        # Reset variable
                        x[j] = old_val
                        dvDict.update({key: x})

                        # Iterate counter
                        count += 1

        # Reset DVs to their original values
        self.setDesignVars(dvDict)

    # ----------------------------------------------------------------------
    #        THE REMAINDER OF THE FUNCTIONS NEED NOT BE CALLED BY THE USER
    # ----------------------------------------------------------------------

    def _finalizeAxis(self):
        """
        Internal function that sets up the collection of curve that
        the user has added one at a time. This will create the
        internal pyNetwork object
        """
        if len(self.axis) == 0:
            return

        curves = []
        for axis in self.axis:
            curves.append(self.axis[axis]["curve"])

        # Setup the network of reference axis curves
        self.refAxis = pyNetwork(curves)
        # These are the rotations
        self.rot_x = OrderedDict()
        self.rot_y = OrderedDict()
        self.rot_z = OrderedDict()
        self.rot_theta = OrderedDict()
        self.scale = OrderedDict()
        self.scale_x = OrderedDict()
        self.scale_y = OrderedDict()
        self.scale_z = OrderedDict()
        self.coef = self.refAxis.coef  # pointer
        self.coef0 = self.coef.copy().astype(self.dtype)

        i = 0
        for key in self.axis:
            # curves in ref axis are indexed sequentially...this is ok
            # since self.axis is an ORDERED dict
            t = self.refAxis.curves[i].t
            k = self.refAxis.curves[i].k
            N = len(self.refAxis.curves[i].coef)
            z = np.zeros((N, 1), self.dtype)
            o = np.ones((N, 1), self.dtype)
            self.rot_x[key] = Curve(t=t, k=k, coef=z.copy())
            self.rot_y[key] = Curve(t=t, k=k, coef=z.copy())
            self.rot_z[key] = Curve(t=t, k=k, coef=z.copy())
            self.rot_theta[key] = Curve(t=t, k=k, coef=z.copy())
            self.scale[key] = Curve(t=t, k=k, coef=o.copy())
            self.scale_x[key] = Curve(t=t, k=k, coef=o.copy())
            self.scale_y[key] = Curve(t=t, k=k, coef=o.copy())
            self.scale_z[key] = Curve(t=t, k=k, coef=o.copy())
            i += 1

        # Need to keep track of initail scale values
        self.scale0 = self.scale.copy()
        self.scale_x0 = self.scale_x.copy()
        self.scale_y0 = self.scale_y.copy()
        self.scale_z0 = self.scale_z.copy()
        self.rot_x0 = self.rot_x.copy()
        self.rot_y0 = self.rot_y.copy()
        self.rot_z0 = self.rot_z.copy()
        self.rot_theta0 = self.rot_theta.copy()

    def _finalize(self):
        if self.finalized:
            return
        self._finalizeAxis()
        if len(self.axis) == 0:
            self.finalized = True
            self.nPtAttachFull = len(self.FFD.coef)
            return
        # What we need to figure out is which of the control points
        # are connected to an axis, and which ones are not connected
        # to an axis.

        # Retrieve all the pointset masks
        coefMask = self.masks

        self.ptAttachInd = []
        self.ptAttach = []
        curveIDs = []
        s = []
        curveID = 0
        # Loop over the axis we have:
        for key in self.axis:
            vol_list = np.atleast_1d(self.axis[key]["volumes"]).astype("intc")
            temp = []
            for iVol in vol_list:
                for i in range(self.FFD.vols[iVol].nCtlu):
                    for j in range(self.FFD.vols[iVol].nCtlv):
                        for k in range(self.FFD.vols[iVol].nCtlw):
                            ind = self.FFD.topo.lIndex[iVol][i, j, k]
                            if (not coefMask[ind]) and (ind not in self.axis[key]["ignoreInd"]):
                                temp.append(ind)

            # Unique the values and append to the master list
            curPtAttach = geo_utils.unique(temp)
            self.ptAttachInd.extend(curPtAttach)

            curPts = self.FFD.coef.take(curPtAttach, axis=0).real
            self.ptAttach.extend(curPts)

            # Now do the projections for *just* the axis defined by my
            # key.
            if self.axis[key]["axis"] is None:
                tmpIDs, tmpS0 = self.refAxis.projectPoints(curPts, curves=[curveID])
            else:
                if isinstance(self.axis[key]["axis"], str) and len(self.axis[key]["axis"]) == 1:
                    # The axis can be a string of length one.
                    # If so, we follow the ray projection approach.
                    if self.axis[key]["axis"].lower() == "x":
                        axis = np.array([1, 0, 0], "d")
                    elif self.axis[key]["axis"].lower() == "y":
                        axis = np.array([0, 1, 0], "d")
                    elif self.axis[key]["axis"].lower() == "z":
                        axis = np.array([0, 0, 1], "d")
                    tmpIDs, tmpS0 = self.refAxis.projectRays(
                        curPts, axis, curves=[curveID], raySize=self.axis[key]["raySize"]
                    )

                elif isinstance(self.axis[key]["axis"], np.ndarray) and len(self.axis[key]["axis"]) == 3:
                    # we want to intersect a plane that crosses the cur pts and the normal
                    # defined by the "axis" parameter used when adding the ref axis.
                    tmpIDs, tmpS0 = self.refAxis.intersectPlanes(
                        curPts, self.axis[key]["axis"], curves=[curveID], raySize=self.axis[key]["raySize"]
                    )
                else:
                    raise Error(
                        "The 'axis' parameter when adding the reference axis must be a single character "
                        "specifying the direction ('x', 'y', or 'z') or a numpy array of size 3 that "
                        "defines the normal of the plane which will be used for reference axis projections."
                    )

            curveIDs.extend(tmpIDs)
            s.extend(tmpS0)
            curveID += 1

        self.ptAttachFull = self.FFD.coef.copy().real
        self.nPtAttach = len(self.ptAttach)
        self.nPtAttachFull = len(self.ptAttachFull)

        self.curveIDs = curveIDs
        self.curveIDNames = []
        axisKeys = list(self.axis.keys())
        for i in range(len(curveIDs)):
            self.curveIDNames.append(axisKeys[self.curveIDs[i]])

        self.links_s = np.array(s)
        self.links_x = []
        self.links_n = []

        for i in range(self.nPtAttach):
            self.links_x.append(self.ptAttach[i] - self.refAxis.curves[self.curveIDs[i]](s[i]))
            deriv = self.refAxis.curves[self.curveIDs[i]].getDerivative(self.links_s[i])
            deriv /= geo_utils.euclideanNorm(deriv)  # Normalize
            self.links_n.append(np.cross(deriv, self.links_x[-1]))  # using the element just appended to self.links_x

        self.links_x = np.array(self.links_x)
        self.links_s = np.array(self.links_s)
        self.links_n = np.array(self.links_n)
        self.finalized = True

    def _setInitialValues(self):
        if len(self.axis) > 0:
            self.coef[:, :] = copy.deepcopy(self.coef0)
            for key in self.axis:
                self.scale[key].coef[:] = copy.deepcopy(self.scale0[key].coef)
                self.scale_x[key].coef[:] = copy.deepcopy(self.scale_x0[key].coef)
                self.scale_y[key].coef[:] = copy.deepcopy(self.scale_y0[key].coef)
                self.scale_z[key].coef[:] = copy.deepcopy(self.scale_z0[key].coef)
                self.rot_x[key].coef[:] = copy.deepcopy(self.rot_x0[key].coef)
                self.rot_y[key].coef[:] = copy.deepcopy(self.rot_y0[key].coef)
                self.rot_z[key].coef[:] = copy.deepcopy(self.rot_z0[key].coef)
                self.rot_theta[key].coef[:] = copy.deepcopy(self.rot_theta0[key].coef)

    def _getRotMatrix(self, rotX, rotY, rotZ, rotType):
        if rotType == 1:
            D = np.dot(rotZ, np.dot(rotY, rotX))
        elif rotType == 2:
            D = np.dot(rotY, np.dot(rotZ, rotX))
        elif rotType == 3:
            D = np.dot(rotX, np.dot(rotZ, rotY))
        elif rotType == 4:
            D = np.dot(rotZ, np.dot(rotX, rotY))
        elif rotType == 5:
            D = np.dot(rotY, np.dot(rotX, rotZ))
        elif rotType == 6:
            D = np.dot(rotX, np.dot(rotY, rotZ))
        elif rotType == 7:
            D = np.dot(rotY, np.dot(rotX, rotZ))
        elif rotType == 8:
            D = np.dot(rotY, np.dot(rotX, rotZ))
        return D

    def _getNDV(self):
        """Return the actual number of design variables, global + local
        + section local + spanwise local
        """
        return self._getNDVGlobal() + self._getNDVLocal() + self._getNDVSectionLocal() + self._getNDVSpanwiseLocal()

    def getNDV(self):
        """
        Return the total number of design variables this object has.

        Returns
        -------
        nDV : int
            Total number of design variables
        """
        return self._getNDV()

    def _getNDVGlobal(self):
        """
        Get total number of global variables, inclding any children
        """
        nDV = 0
        for key in self.DV_listGlobal:
            nDV += self.DV_listGlobal[key].nVal

        for child in self.children:
            nDV += child._getNDVGlobal()

        return nDV

    def _getNDVLocal(self):
        """
        Get total number of local variables, inclding any children
        """
        nDV = 0
        for key in self.DV_listLocal:
            nDV += self.DV_listLocal[key].nVal

        for child in self.children:
            nDV += child._getNDVLocal()

        return nDV

    def _getNDVSectionLocal(self):
        """
        Get total number of local variables, inclding any children
        """
        nDV = 0
        for key in self.DV_listSectionLocal:
            nDV += self.DV_listSectionLocal[key].nVal

        for child in self.children:
            nDV += child._getNDVSectionLocal()

        return nDV

    def _getNDVSpanwiseLocal(self):
        """
        Get total number of local variables, inclding any children
        """
        nDV = 0
        for key in self.DV_listSpanwiseLocal:
            nDV += self.DV_listSpanwiseLocal[key].nVal

        for child in self.children:
            nDV += child._getNDVSpanwiseLocal()

        return nDV

    def _getNDVSelf(self):
        """
        Get total number of local and global variables, not including
        children
        """
        return self._getNDVGlobalSelf() + self._getNDVLocalSelf()

    def _getNDVGlobalSelf(self):
        """
        Get total number of global variables, not including
        children
        """
        nDV = 0
        for key in self.DV_listGlobal:
            nDV += self.DV_listGlobal[key].nVal

        return nDV

    def _getNDVLocalSelf(self):
        """
        Get total number of local variables, not including
        children
        """
        nDV = 0
        for key in self.DV_listLocal:
            nDV += self.DV_listLocal[key].nVal

        return nDV

    def _getNDVSectionLocalSelf(self):
        """
        Get total number of local variables, not including
        children
        """
        nDV = 0
        for key in self.DV_listSectionLocal:
            nDV += self.DV_listSectionLocal[key].nVal

        return nDV

    def _getNDVSpanwiseLocalSelf(self):
        """
        Get total number of local variables, not including
        children
        """
        nDV = 0
        for key in self.DV_listSpanwiseLocal:
            nDV += self.DV_listSpanwiseLocal[key].nVal

        return nDV

    def _getDVOffsets(self):
        """
        return the global and local DV offsets for this FFD
        """

        # figure out the split between local and global Variables
        # All global vars at all levels come first
        # then spanwise, then section local vars and then local vars.
        # Parent Vars come before child Vars

        # get the global and local DV numbers on the parents if we don't have them
        if (
            self.nDV_T is None
            or self.nDVG_T is None
            or self.nDVL_T is None
            or self.nDVSL_T is None
            or self.nDVSW_T is None
        ):
            self.nDV_T = self._getNDV()
            self.nDVG_T = self._getNDVGlobal()
            self.nDVL_T = self._getNDVLocal()
            self.nDVSL_T = self._getNDVSectionLocal()
            self.nDVSW_T = self._getNDVSpanwiseLocal()
            self.nDVG_count = 0
            self.nDVSL_count = self.nDVG_T
            self.nDVL_count = self.nDVG_T + self.nDVSL_T

        nDVG = self._getNDVGlobalSelf()
        nDVL = self._getNDVLocalSelf()
        nDVSL = self._getNDVSectionLocalSelf()
        nDVSW = self._getNDVSpanwiseLocalSelf()

        # Set the total number of global and local DVs into any children of this parent
        for child in self.children:
            # now get the numbers for the current parent child

            child.nDV_T = self.nDV_T
            child.nDVG_T = self.nDVG_T
            child.nDVL_T = self.nDVL_T
            child.nDVSL_T = self.nDVSL_T
            child.nDVSW_T = self.nDVSW_T
            child.nDVG_count = self.nDVG_count + nDVG
            child.nDVL_count = self.nDVL_count + nDVL
            child.nDVSL_count = self.nDVSL_count + nDVSL
            child.nDVSW_count = self.nDVSW_count + nDVSL

            # Increment the counters for the children
            nDVG += child._getNDVGlobalSelf()
            nDVL += child._getNDVLocalSelf()
            nDVSL += child._getNDVSectionLocalSelf()
            nDVSW += child._getNDVSpanwiseLocalSelf()

        return self.nDVG_count, self.nDVL_count, self.nDVSL_count, self.nDVSW_count

    def _update_deriv(self, iDV=0, oneoverh=1.0 / 1e-40, config=None, localDV=False):
        """Copy of update function for derivative calc"""
        new_pts = np.zeros((self.nPtAttach, 3), "D")

        # Step 1: Call all the design variables IFF we have ref axis:
        if len(self.axis) > 0:
            # Recompute changes due to global dvs at current point + h
            self.updateCalculations(new_pts, isComplex=True, config=config)

            # create a vector of the size of the full FFD
            np.put(self.FFD.coef[:, 0], self.ptAttachInd, new_pts[:, 0])
            np.put(self.FFD.coef[:, 1], self.ptAttachInd, new_pts[:, 1])
            np.put(self.FFD.coef[:, 2], self.ptAttachInd, new_pts[:, 2])

            # Add dependence of section variables on the global dv rotations
            for key in self.DV_listSectionLocal:
                self.DV_listSectionLocal[key].updateComplex(self.FFD.coef, self.coefRotM, config)

            # Send values back to new_pts
            new_pts[:, 0] = self.FFD.coef[self.ptAttachInd, 0]
            new_pts[:, 1] = self.FFD.coef[self.ptAttachInd, 1]
            new_pts[:, 2] = self.FFD.coef[self.ptAttachInd, 2]

            # set the forward effect of the global design vars in each child
            for iChild in range(len(self.children)):
                # get the derivative of the child axis and control points wrt the parent
                # control points
                dXrefdCoef = self.FFD.embeddedVolumes["child%d_axis" % (iChild)].dPtdCoef
                dCcdCoef = self.FFD.embeddedVolumes["child%d_coef" % (iChild)].dPtdCoef

                # create a vector with the derivative of the parent control points wrt the
                # parent global variables
                tmp = np.zeros(self.FFD.coef.shape, dtype="d")
                np.put(tmp[:, 0], self.ptAttachInd, np.imag(new_pts[:, 0]) * oneoverh)
                np.put(tmp[:, 1], self.ptAttachInd, np.imag(new_pts[:, 1]) * oneoverh)
                np.put(tmp[:, 2], self.ptAttachInd, np.imag(new_pts[:, 2]) * oneoverh)

                # create variables for the total derivative of the child axis and control
                # points wrt the parent global variables
                dXrefdXdv = np.zeros((dXrefdCoef.shape[0] * 3), "d")
                dCcdXdv = np.zeros((dCcdCoef.shape[0] * 3), "d")

                # multiply the derivative of the child axis wrt the parent control points
                # by the derivative of the parent control points wrt the parent global vars.
                # this is just chain rule
                dXrefdXdv[0::3] = dXrefdCoef.dot(tmp[:, 0])
                dXrefdXdv[1::3] = dXrefdCoef.dot(tmp[:, 1])
                dXrefdXdv[2::3] = dXrefdCoef.dot(tmp[:, 2])

                # do the same for the child control points
                dCcdXdv[0::3] = dCcdCoef.dot(tmp[:, 0])
                dCcdXdv[1::3] = dCcdCoef.dot(tmp[:, 1])
                dCcdXdv[2::3] = dCcdCoef.dot(tmp[:, 2])
                if localDV and self._getNDVLocalSelf():
                    self.children[iChild].dXrefdXdvl[:, iDV] += dXrefdXdv
                    self.children[iChild].dCcdXdvl[:, iDV] += dCcdXdv
                elif self._getNDVGlobalSelf():
                    self.children[iChild].dXrefdXdvg[:, iDV] += dXrefdXdv.real
                    self.children[iChild].dCcdXdvg[:, iDV] += dCcdXdv.real
        return new_pts

    def _update_deriv_cs(self, ptSetName, config=None):
        """
        A version of the update_deriv function specifically for use
        in the computeTotalJacobianCS function."""
        new_pts = np.zeros((self.nPtAttachFull, 3), "D")

        # Make sure coefficients are complex
        self._complexifyCoef()

        # Set all coef Values back to initial values
        if not self.isChild:
            self.FFD.coef = self.FFD.coef.astype("D")
            self._setInitialValues()
        else:
            # Update all coef
            self.FFD.coef = self.FFD.coef.astype("D")
            self.FFD._updateVolumeCoef()

            # Evaluate starting pointset
            Xstart = self.FFD.getAttachedPoints(ptSetName)

            # Now we have to propagate the complex part through Xstart
            tempCoef = self.FFD.coef.copy().astype("D")
            Xstart = Xstart.astype("D")
            imag_part = np.imag(tempCoef)
            imag_j = 1j

            dPtdCoef = self.FFD.embeddedVolumes[ptSetName].dPtdCoef
            if dPtdCoef is not None:
                for ii in range(3):
                    Xstart[:, ii] += imag_j * dPtdCoef.dot(imag_part[:, ii])

        # Step 1: Call all the design variables IFF we have ref axis:
        if len(self.axis) > 0:
            # Compute changes due to global design vars
            self.updateCalculations(new_pts, isComplex=True, config=config)

            # Put the update FFD points in their proper place
            np.put(self.FFD.coef[:, 0], self.ptAttachInd, new_pts[:, 0])
            np.put(self.FFD.coef[:, 1], self.ptAttachInd, new_pts[:, 1])
            np.put(self.FFD.coef[:, 2], self.ptAttachInd, new_pts[:, 2])

        # Apply the real and complex parts separately
        for key in self.DV_listSpanwiseLocal:
            self.DV_listSpanwiseLocal[key](self.FFD.coef, self.coefRotM, config)
            self.DV_listSpanwiseLocal[key].updateComplex(self.FFD.coef, self.coefRotM, config)

        for key in self.DV_listSectionLocal:
            self.DV_listSectionLocal[key](self.FFD.coef, self.coefRotM, config)
            self.DV_listSectionLocal[key].updateComplex(self.FFD.coef, self.coefRotM, config)

        for key in self.DV_listLocal:
            self.DV_listLocal[key](self.FFD.coef, config)
            self.DV_listLocal[key].updateComplex(self.FFD.coef, config)

        # Update all coef
        self.FFD._updateVolumeCoef()

        # Evaluate coordinates from the parent
        Xfinal = self.FFD.getAttachedPoints(ptSetName)

        # now project derivs through from the coef to the pts
        Xfinal = Xfinal.astype("D")
        imag_part = np.imag(self.FFD.coef)
        imag_j = 1j

        dPtdCoef = self.FFD.embeddedVolumes[ptSetName].dPtdCoef
        if dPtdCoef is not None:
            for ii in range(3):
                Xfinal[:, ii] += imag_j * dPtdCoef.dot(imag_part[:, ii])

        # now do the same for the children
        for iChild in range(len(self.children)):
            # first, update the coef. to their new locations
            child = self.children[iChild]
            child._finalize()
            self.applyToChild(iChild)

            # now cast forward the complex part of the derivative
            child._complexifyCoef()
            child.FFD.coef = child.FFD.coef.astype("D")

            dXrefdCoef = self.FFD.embeddedVolumes["child%d_axis" % (iChild)].dPtdCoef
            dCcdCoef = self.FFD.embeddedVolumes["child%d_coef" % (iChild)].dPtdCoef

            if dXrefdCoef is not None:
                for ii in range(3):
                    child.coef[:, ii] += imag_j * dXrefdCoef.dot(imag_part[:, ii])

            if dCcdCoef is not None:
                for ii in range(3):
                    child.FFD.coef[:, ii] += imag_j * dCcdCoef.dot(imag_part[:, ii])
            child.refAxis.coef = child.coef.copy()
            child.refAxis._updateCurveCoef()
            Xfinal += child._update_deriv_cs(ptSetName, config=config)
            child._unComplexifyCoef()

        self.FFD.coef = self.FFD.coef.real.astype("d")

        if self.isChild:
            return Xfinal - Xstart
        else:
            return Xfinal

    def _complexifyCoef(self):
        """Convert coef to complex temporarily"""
        if len(self.axis) > 0:
            for key in self.axis:
                self.rot_x[key].coef = self.rot_x[key].coef.astype("D")
                self.rot_y[key].coef = self.rot_y[key].coef.astype("D")
                self.rot_z[key].coef = self.rot_z[key].coef.astype("D")
                self.rot_theta[key].coef = self.rot_theta[key].coef.astype("D")

                self.scale[key].coef = self.scale[key].coef.astype("D")
                self.scale_x[key].coef = self.scale_x[key].coef.astype("D")
                self.scale_y[key].coef = self.scale_y[key].coef.astype("D")
                self.scale_z[key].coef = self.scale_z[key].coef.astype("D")

            for i in range(self.refAxis.nCurve):
                self.refAxis.curves[i].coef = self.refAxis.curves[i].coef.astype("D")
            self.coef = self.coef.astype("D")

    def _unComplexifyCoef(self):
        """Convert coef back to reals"""
        if len(self.axis) > 0 and not self.complex:
            for key in self.axis:
                self.rot_x[key].coef = self.rot_x[key].coef.real.astype("d")
                self.rot_y[key].coef = self.rot_y[key].coef.real.astype("d")
                self.rot_z[key].coef = self.rot_z[key].coef.real.astype("d")
                self.rot_theta[key].coef = self.rot_theta[key].coef.real.astype("d")

                self.scale[key].coef = self.scale[key].coef.real.astype("d")
                self.scale_x[key].coef = self.scale_x[key].coef.real.astype("d")
                self.scale_y[key].coef = self.scale_y[key].coef.real.astype("d")
                self.scale_z[key].coef = self.scale_z[key].coef.real.astype("d")

            for i in range(self.refAxis.nCurve):
                self.refAxis.curves[i].coef = self.refAxis.curves[i].coef.real.astype("d")

            self.coef = self.coef.real.astype("d")

    def computeTotalJacobianFD(self, ptSetName, config=None):
        """This function takes the total derivative of an objective,
        I, with respect the points controlled on this processor using FD.
        We take the transpose prodducts and mpi_allreduce them to get the
        resulting value on each processor. Note that this function is slow
        and should eventually be replaced by an analytic version.
        """

        self._finalize()
        self.curPtSet = ptSetName

        if self.JT[ptSetName] is not None:
            return

        if self.isChild:
            refFFDCoef = copy.copy(self.FFD.coef)
            refCoef = copy.copy(self.coef)

        # Here we set childDelta as False, but it really doesn't matter
        # whether it is True or False because we take a difference
        # between coordsph and coords0, so the Xstart would be cancelled
        # out in the end.
        coords0 = self.update(ptSetName, childDelta=False, config=config).flatten()

        if self.nPts[ptSetName] is None:
            self.nPts[ptSetName] = len(coords0.flatten())
        for child in self.children:
            child.nPts[ptSetName] = self.nPts[ptSetName]

        DVGlobalCount, DVLocalCount, DVSecLocCount, DVSpanLocCount = self._getDVOffsets()

        h = 1e-6

        self.JT[ptSetName] = np.zeros([self.nDV_T, self.nPts[ptSetName]])

        for key in self.DV_listGlobal:
            for j in range(self.DV_listGlobal[key].nVal):
                if self.isChild:
                    self.FFD.coef = refFFDCoef.copy()
                    self.coef = refCoef.copy()
                    self.refAxis.coef = refCoef.copy()
                    self.refAxis._updateCurveCoef()

                refVal = self.DV_listGlobal[key].value[j]

                self.DV_listGlobal[key].value[j] += h

                coordsph = self.update(ptSetName, childDelta=False, config=config).flatten()

                deriv = (coordsph - coords0) / h
                self.JT[ptSetName][DVGlobalCount, :] = deriv

                DVGlobalCount += 1
                self.DV_listGlobal[key].value[j] = refVal

        for key in self.DV_listSpanwiseLocal:
            for j in range(self.DV_listSpanwiseLocal[key].nVal):
                if self.isChild:
                    self.FFD.coef = refFFDCoef.copy()
                    self.coef = refCoef.copy()
                    self.refAxis.coef = refCoef.copy()
                    self.refAxis._updateCurveCoef()

                refVal = self.DV_listSpanwiseLocal[key].value[j]

                self.DV_listSpanwiseLocal[key].value[j] += h
                coordsph = self.update(ptSetName, childDelta=False, config=config).flatten()

                deriv = (coordsph - coords0) / h
                self.JT[ptSetName][DVSpanLocCount, :] = deriv

                DVSpanLocCount += 1
                self.DV_listSpanwiseLocal[key].value[j] = refVal

        for key in self.DV_listSectionLocal:
            for j in range(self.DV_listSectionLocal[key].nVal):
                if self.isChild:
                    self.FFD.coef = refFFDCoef.copy()
                    self.coef = refCoef.copy()
                    self.refAxis.coef = refCoef.copy()
                    self.refAxis._updateCurveCoef()

                refVal = self.DV_listSectionLocal[key].value[j]

                self.DV_listSectionLocal[key].value[j] += h
                coordsph = self.update(ptSetName, childDelta=False, config=config).flatten()

                deriv = (coordsph - coords0) / h
                self.JT[ptSetName][DVSecLocCount, :] = deriv

                DVSecLocCount += 1
                self.DV_listSectionLocal[key].value[j] = refVal

        for key in self.DV_listLocal:
            for j in range(self.DV_listLocal[key].nVal):
                if self.isChild:
                    self.FFD.coef = refFFDCoef.copy()
                    self.coef = refCoef.copy()
                    self.refAxis.coef = refCoef.copy()
                    self.refAxis._updateCurveCoef()

                refVal = self.DV_listLocal[key].value[j]

                self.DV_listLocal[key].value[j] += h
                coordsph = self.update(ptSetName, childDelta=False, config=config).flatten()

                deriv = (coordsph - coords0) / h
                self.JT[ptSetName][DVLocalCount, :] = deriv

                DVLocalCount += 1
                self.DV_listLocal[key].value[j] = refVal

        for iChild in range(len(self.children)):
            child = self.children[iChild]
            child._finalize()

            # In the updates applied previously, the FFD points on the children
            # will have been set as deltas. We need to set them as absolute
            # coordinates based on the changes in the parent before moving down
            # to the next level
            self.applyToChild(iChild)

            # Now get jacobian from child and add to parent jacobian
            child.computeTotalJacobianFD(ptSetName, config=config)
            self.JT[ptSetName] = self.JT[ptSetName] + child.JT[ptSetName]

    def _attachedPtJacobian(self, config):
        """
        Compute the derivative of the the attached points
        """
        nDV = self._getNDVGlobalSelf()

        self._getDVOffsets()

        h = 1.0e-40j
        oneoverh = 1.0 / 1e-40
        # Just do a CS loop over the coef
        # First sum the actual number of globalDVs
        if nDV != 0:  # check this
            # create a jacobian the size of nPtAttached full by self.nDV_T, the total number of
            # dvs
            Jacobian = np.zeros((self.nPtAttachFull * 3, self.nDV_T))

            # Create the storage arrays for the information that must be
            # passed to the children
            for iChild in range(len(self.children)):
                N = self.FFD.embeddedVolumes["child%d_axis" % (iChild)].N
                # Derivative of reference axis points wrt global DVs at this level
                self.children[iChild].dXrefdXdvg = np.zeros((N * 3, self.nDV_T))

                N = self.FFD.embeddedVolumes["child%d_coef" % (iChild)].N
                # derivative of the control points wrt the global DVs at this level
                self.children[iChild].dCcdXdvg = np.zeros((N * 3, self.nDV_T))

            # We need to save the reference state so that we can always start
            # from the same place when calling _update_deriv
            if not self.isChild:
                refFFDCoef = copy.copy(self.origFFDCoef.astype("D"))
                refCoef = copy.copy(self.coef0.astype("D"))
            else:
                refFFDCoef = copy.copy(self.FFD.coef)
                refCoef = copy.copy(self.coef)

            iDV = self.nDVG_count
            for key in self.DV_listGlobal:
                if (
                    self.DV_listGlobal[key].config is None
                    or config is None
                    or any(c0 == config for c0 in self.DV_listGlobal[key].config)
                ):
                    nVal = self.DV_listGlobal[key].nVal
                    for j in range(nVal):
                        refVal = self.DV_listGlobal[key].value[j]

                        self.DV_listGlobal[key].value[j] += h

                        # Reset coefficients
                        self.FFD.coef = refFFDCoef.astype("D")  # ffd coefficients
                        self.coef = refCoef.astype("D")
                        self.refAxis.coef = refCoef.astype("D")
                        self._complexifyCoef()  # Make sure coefficients are complex
                        self.refAxis._updateCurveCoef()

                        deriv = oneoverh * np.imag(self._update_deriv(iDV, oneoverh, config=config)).flatten()
                        # reset the FFD and axis
                        self._unComplexifyCoef()
                        self.FFD.coef = self.FFD.coef.real.astype("d")

                        np.put(Jacobian[0::3, iDV], self.ptAttachInd, deriv[0::3])
                        np.put(Jacobian[1::3, iDV], self.ptAttachInd, deriv[1::3])
                        np.put(Jacobian[2::3, iDV], self.ptAttachInd, deriv[2::3])

                        iDV += 1

                        self.DV_listGlobal[key].value[j] = refVal
                else:
                    iDV += self.DV_listGlobal[key].nVal
        else:
            Jacobian = None

        return Jacobian

    def _spanwiselocalDVJacobian(self, config=None):
        """
        Return the derivative of the coefficients wrt the local normal design
        variables
        """
        # This is relatively straight forward, since the matrix is
        # entirely one's or zeros
        nDV = self._getNDVSpanwiseLocalSelf()
        self._getDVOffsets()

        if nDV != 0:
            Jacobian = sparse.lil_matrix((self.nPtAttachFull * 3, self.nDV_T))

            # Create the storage arrays for the information that must be
            # passed to the children

            for iChild in range(len(self.children)):
                N = self.FFD.embeddedVolumes["child%d_axis" % (iChild)].N
                self.children[iChild].dXrefdXdvl = np.zeros((N * 3, self.nDV_T))

                N = self.FFD.embeddedVolumes["child%d_coef" % (iChild)].N
                self.children[iChild].dCcdXdvl = np.zeros((N * 3, self.nDV_T))

            iDVSpanwiseLocal = self.nDVSW_count
            for key in self.DV_listSpanwiseLocal:
                dv = self.DV_listSpanwiseLocal[key]

                # check that the dv is active for this config
                if dv.config is None or config is None or any(c0 == config for c0 in dv.config):
                    nVal = dv.nVal

                    # apply this dv to FFD
                    self.DV_listSpanwiseLocal[key](self.FFD.coef, config)

                    # loop over value of the dv
                    # (for example a single shape dv may have 20 values that
                    # control the shape of the FFD at 20 points)
                    for j in range(nVal):
                        coefs = dv.dv_to_coefs[j]  # affected control points of FFD

                        # this is map from dvs to coef
                        for coef in coefs:
                            irow = coef * 3 + dv.axis
                            # *3 because the jacobian has a row for each x,y,z of the FFD
                            # It is basically
                            # row number = coef index * n dimensions + dimension index

                            # value of FFD node location = x0 + dv_SWLocal[j]
                            # so partial(FFD node location)/partial(dv_SWLocal) = 1
                            # for each node effected by the dv_SWLocal[j]
                            Jacobian[irow, iDVSpanwiseLocal] = 1.0

                        for iChild in range(len(self.children)):
                            # Get derivatives of child ref axis and FFD control
                            # points w.r.t. parent's FFD control points
                            dXrefdCoef = self.FFD.embeddedVolumes["child%d_axis" % (iChild)].dPtdCoef
                            dCcdCoef = self.FFD.embeddedVolumes["child%d_coef" % (iChild)].dPtdCoef

                            # derivative of Change in the FFD coef due to DVs
                            # same as Jacobian above, but differnt ordering
                            dCoefdXdvl = np.zeros(self.FFD.coef.shape, dtype="d")

                            for coef in coefs:
                                dCoefdXdvl[coef, dv.axis] = 1.0

                            dXrefdXdvl = np.zeros((dXrefdCoef.shape[0] * 3), "d")
                            dCcdXdvl = np.zeros((dCcdCoef.shape[0] * 3), "d")

                            dXrefdXdvl[0::3] = dXrefdCoef.dot(dCoefdXdvl[:, 0])
                            dXrefdXdvl[1::3] = dXrefdCoef.dot(dCoefdXdvl[:, 1])
                            dXrefdXdvl[2::3] = dXrefdCoef.dot(dCoefdXdvl[:, 2])

                            dCcdXdvl[0::3] = dCcdCoef.dot(dCoefdXdvl[:, 0])
                            dCcdXdvl[1::3] = dCcdCoef.dot(dCoefdXdvl[:, 1])
                            dCcdXdvl[2::3] = dCcdCoef.dot(dCoefdXdvl[:, 2])

                            # TODO: the += here is to allow recursion check this with multiple nesting
                            # levels
                            self.children[iChild].dXrefdXdvl[:, iDVSpanwiseLocal] += dXrefdXdvl
                            self.children[iChild].dCcdXdvl[:, iDVSpanwiseLocal] += dCcdXdvl

                        iDVSpanwiseLocal += 1
                else:
                    iDVSpanwiseLocal += self.DV_listSectionLocal[key].nVal

                # end if config check
            # end for
        else:
            Jacobian = None

        return Jacobian

    def _sectionlocalDVJacobian(self, config=None):
        """
        Return the derivative of the coefficients wrt the local normal design
        variables
        """
        # This is relatively straight forward, since the matrix is
        # entirely one's or zeros
        nDV = self._getNDVSectionLocalSelf()
        self._getDVOffsets()

        if nDV != 0:
            Jacobian = sparse.lil_matrix((self.nPtAttachFull * 3, self.nDV_T))

            # Create the storage arrays for the information that must be
            # passed to the children

            for iChild in range(len(self.children)):
                N = self.FFD.embeddedVolumes["child%d_axis" % (iChild)].N
                self.children[iChild].dXrefdXdvl = np.zeros((N * 3, self.nDV_T))

                N = self.FFD.embeddedVolumes["child%d_coef" % (iChild)].N
                self.children[iChild].dCcdXdvl = np.zeros((N * 3, self.nDV_T))

            iDVSectionLocal = self.nDVSL_count
            for key in self.DV_listSectionLocal:
                dv = self.DV_listSectionLocal[key]
                if dv.config is None or config is None or any(c0 == config for c0 in dv.config):
                    nVal = dv.nVal

                    self.DV_listSectionLocal[key](self.FFD.coef, self.coefRotM, config)

                    for j in range(nVal):
                        coef = dv.coefList[j]  # affected control point
                        T = dv.sectionTransform[dv.sectionLink[coef]]
                        inFrame = np.zeros((3, 1))
                        # Set axis that is being perturbed to 1.0
                        inFrame[dv.axis] = 1.0

                        R = np.real(self.coefRotM[coef])
                        # this is a bug fix for scipy 1.3+ related to fancy indexing
                        # the original was:
                        # rows = range(coef*3,(coef+1)*3)
                        # Jacobian[rows, iDVSectionLocal] += R.dot(T.dot(inFrame))
                        Jacobian[coef * 3 : (coef + 1) * 3, iDVSectionLocal] += R.dot(T.dot(inFrame))
                        for iChild in range(len(self.children)):
                            dXrefdCoef = self.FFD.embeddedVolumes["child%d_axis" % (iChild)].dPtdCoef
                            dCcdCoef = self.FFD.embeddedVolumes["child%d_coef" % (iChild)].dPtdCoef

                            tmp = np.zeros(self.FFD.coef.shape, dtype="d")

                            tmp[coef, :] = R.dot(T.dot(inFrame)).flatten()

                            dXrefdXdvl = np.zeros((dXrefdCoef.shape[0] * 3), "d")
                            dCcdXdvl = np.zeros((dCcdCoef.shape[0] * 3), "d")

                            dXrefdXdvl[0::3] = dXrefdCoef.dot(tmp[:, 0])
                            dXrefdXdvl[1::3] = dXrefdCoef.dot(tmp[:, 1])
                            dXrefdXdvl[2::3] = dXrefdCoef.dot(tmp[:, 2])

                            dCcdXdvl[0::3] = dCcdCoef.dot(tmp[:, 0])
                            dCcdXdvl[1::3] = dCcdCoef.dot(tmp[:, 1])
                            dCcdXdvl[2::3] = dCcdCoef.dot(tmp[:, 2])

                            # TODO: the += here is to allow recursion check this with multiple nesting
                            # levels
                            self.children[iChild].dXrefdXdvl[:, iDVSectionLocal] += dXrefdXdvl
                            self.children[iChild].dCcdXdvl[:, iDVSectionLocal] += dCcdXdvl
                        iDVSectionLocal += 1
                else:
                    iDVSectionLocal += self.DV_listSectionLocal[key].nVal

                # end if config check
            # end for
        else:
            Jacobian = None

        return Jacobian

    def _localDVJacobian(self, config=None):
        """
        Return the derivative of the coefficients wrt the local and shape function
        design variables
        """
<<<<<<< HEAD

        # TODO the comment below is not correct with the addition of shape func DVs. either separate out their implementation or fix the comment.
        # This is relatively straight forward, since the matrix is
        # entirely one's or zeros
=======
        # This is relatively straight forward, since the matrix is entirely one's or zeros for local DVs,
        # and the sparsity pattern is explicitly provided for the shape function dvs with the definition of the shapes.
>>>>>>> d785374c
        nDV = self._getNDVLocalSelf()
        self._getDVOffsets()

        if nDV != 0:
            Jacobian = sparse.lil_matrix((self.nPtAttachFull * 3, self.nDV_T))

            # Create the storage arrays for the information that must be
            # passed to the children
            for iChild in range(len(self.children)):
                N = self.FFD.embeddedVolumes["child%d_axis" % (iChild)].N
                self.children[iChild].dXrefdXdvl = np.zeros((N * 3, self.nDV_T))

                N = self.FFD.embeddedVolumes["child%d_coef" % (iChild)].N
                self.children[iChild].dCcdXdvl = np.zeros((N * 3, self.nDV_T))

            iDVLocal = self.nDVL_count
            for key in self.DV_listLocal:
                if (
                    self.DV_listLocal[key].config is None
                    or config is None
                    or any(c0 == config for c0 in self.DV_listLocal[key].config)
                ):
                    self.DV_listLocal[key](self.FFD.coef, config)

                    # figure out if this is a regular local DV or if its a shapeFunc DV
                    if hasattr(self.DV_listLocal[key], "shapes"):
                        shapeFunc = True
                    else:
                        shapeFunc = False

                    nVal = self.DV_listLocal[key].nVal
                    for j in range(nVal):
                        if shapeFunc:
                            # get the current shape
                            shape = self.DV_listLocal[key].shapes[j]

                            # loop over entries in shape and set values in jac
                            for coefInd, direction in shape.items():
                                # set the 3 coordinates
                                for jj in range(3):
                                    irow = coefInd * 3 + jj
                                    Jacobian[irow, iDVLocal] = direction[jj]
                        else:
                            pt_dv = self.DV_listLocal[key].coefList[j]
                            irow = pt_dv[0] * 3 + pt_dv[1]
                            Jacobian[irow, iDVLocal] = 1.0

                        for iChild in range(len(self.children)):
                            # Get derivatives of child ref axis and FFD control
                            # points w.r.t. parent's FFD control points
                            dXrefdCoef = self.FFD.embeddedVolumes["child%d_axis" % (iChild)].dPtdCoef
                            dCcdCoef = self.FFD.embeddedVolumes["child%d_coef" % (iChild)].dPtdCoef

                            tmp = np.zeros(self.FFD.coef.shape, dtype="d")

                            if shapeFunc:
                                # get the current shape
                                shape = self.DV_listLocal[key].shapes[j]

                                # loop over entries in shape and set values in jac
                                for coefInd, direction in shape.items():
                                    # set the 3 coordinates
                                    for jj in range(3):
                                        tmp[coefInd, jj] = direction[jj]

                            else:
                                tmp[pt_dv[0], pt_dv[1]] = 1.0

                            dXrefdXdvl = np.zeros((dXrefdCoef.shape[0] * 3), "d")
                            dCcdXdvl = np.zeros((dCcdCoef.shape[0] * 3), "d")

                            dXrefdXdvl[0::3] = dXrefdCoef.dot(tmp[:, 0])
                            dXrefdXdvl[1::3] = dXrefdCoef.dot(tmp[:, 1])
                            dXrefdXdvl[2::3] = dXrefdCoef.dot(tmp[:, 2])

                            dCcdXdvl[0::3] = dCcdCoef.dot(tmp[:, 0])
                            dCcdXdvl[1::3] = dCcdCoef.dot(tmp[:, 1])
                            dCcdXdvl[2::3] = dCcdCoef.dot(tmp[:, 2])

                            # TODO: the += here is to allow recursion check this with multiple nesting
                            # levels
                            self.children[iChild].dXrefdXdvl[:, iDVLocal] += dXrefdXdvl
                            self.children[iChild].dCcdXdvl[:, iDVLocal] += dCcdXdvl
                        iDVLocal += 1
                else:
                    iDVLocal += self.DV_listLocal[key].nVal

                # end if config check
            # end for
        else:
            Jacobian = None

        return Jacobian

    def _cascadedDVJacobian(self, config=None):
        """
        Compute the cascading derivatives from the parent to the child
        """

        if not self.isChild:
            return None

        # we are now on a child. Add in dependence passed from parent
        Jacobian = sparse.lil_matrix((self.nPtAttachFull * 3, self.nDV_T))

        # Save reference values (these are necessary so that we always start
        # from the base state on the current DVGeo, and then apply the design
        # variables from there).
        refFFDCoef = copy.copy(self.FFD.coef)
        refCoef = copy.copy(self.coef)

        h = 1.0e-40j
        oneoverh = 1.0 / 1e-40
        if self.dXrefdXdvg is not None:
            for iDV in range(self.dXrefdXdvg.shape[1]):
                nz1 = np.count_nonzero(self.dXrefdXdvg[:, iDV])
                nz2 = np.count_nonzero(self.dCcdXdvg[:, iDV])
                if nz1 + nz2 == 0:
                    continue

                # Complexify all of the coefficients
                self.FFD.coef = refFFDCoef.astype("D")
                self.coef = refCoef.astype("D")
                self._complexifyCoef()

                # Add a complex pertubation representing the change in the child
                # reference axis wrt the parent global DVs
                self.coef[:, 0] += self.dXrefdXdvg[0::3, iDV] * h
                self.coef[:, 1] += self.dXrefdXdvg[1::3, iDV] * h
                self.coef[:, 2] += self.dXrefdXdvg[2::3, iDV] * h

                # insert the new coef into the refAxis
                self.refAxis.coef = self.coef.copy()
                self.refAxis._updateCurveCoef()

                # Complexify the child FFD coords
                tmp1 = np.zeros_like(self.FFD.coef, dtype="D")

                # add the effect of the global coordinates on the actual control points
                tmp1[:, 0] = self.dCcdXdvg[0::3, iDV] * h
                tmp1[:, 1] = self.dCcdXdvg[1::3, iDV] * h
                tmp1[:, 2] = self.dCcdXdvg[2::3, iDV] * h

                self.FFD.coef += tmp1

                # Store the original FFD coordinates so that we can get the delta
                oldCoefLocations = self.FFD.coef.copy()

                # compute the deriv of the child FFD coords wrt the parent by processing
                # the above CS perturbation
                new_pts = self._update_deriv(iDV, oneoverh, config=config)

                # insert this result in the the correct locations of a vector the correct
                # size
                np.put(self.FFD.coef[:, 0], self.ptAttachInd, new_pts[:, 0])
                np.put(self.FFD.coef[:, 1], self.ptAttachInd, new_pts[:, 1])
                np.put(self.FFD.coef[:, 2], self.ptAttachInd, new_pts[:, 2])

                # We have to subtract off the oldCoefLocations because we only
                # want the cascading effect on the current design variables. The
                # complex part on oldCoefLocations was already accounted for on
                # the parent.
                self.FFD.coef -= oldCoefLocations

                # sum up all of the various influences
                Jacobian[0::3, iDV] += oneoverh * np.imag(self.FFD.coef[:, 0:1])
                Jacobian[1::3, iDV] += oneoverh * np.imag(self.FFD.coef[:, 1:2])
                Jacobian[2::3, iDV] += oneoverh * np.imag(self.FFD.coef[:, 2:3])

                # decomplexify the coefficients
                self.coef = self.coef.real.astype("d")
                self.FFD.coef = self.FFD.coef.real.astype("d")
                self._unComplexifyCoef()

        if self.dXrefdXdvl is not None:
            # Now repeat for the local variables
            for iDV in range(self.dXrefdXdvl.shape[1]):
                # check if there is any dependence on this DV
                nz1 = np.count_nonzero(self.dXrefdXdvl[:, iDV])
                nz2 = np.count_nonzero(self.dCcdXdvl[:, iDV])
                if nz1 + nz2 == 0:
                    continue

                # Complexify all of the coefficients
                self.FFD.coef = refFFDCoef.astype("D")
                self.coef = refCoef.astype("D")
                self._complexifyCoef()

                # Add a complex pertubation representing the change in the child
                # reference axis wrt the parent local DVs
                self.coef[:, 0] += self.dXrefdXdvl[0::3, iDV] * h
                self.coef[:, 1] += self.dXrefdXdvl[1::3, iDV] * h
                self.coef[:, 2] += self.dXrefdXdvl[2::3, iDV] * h

                # insert the new coef into the refAxis
                self.refAxis.coef = self.coef.copy()
                self.refAxis._updateCurveCoef()

                # Complexify the child FFD coords
                tmp1 = np.zeros_like(self.FFD.coef, dtype="D")

                # add the effect of the global coordinates on the actual control points
                tmp1[:, 0] = self.dCcdXdvl[0::3, iDV] * h
                tmp1[:, 1] = self.dCcdXdvl[1::3, iDV] * h
                tmp1[:, 2] = self.dCcdXdvl[2::3, iDV] * h

                self.FFD.coef += tmp1

                # Store the original FFD coordinates so that we can get the delta
                oldCoefLocations = self.FFD.coef.copy()

                # compute the deriv of the child FFD coords wrt the parent by processing
                # the above CS perturbation
                new_pts = self._update_deriv(iDV, oneoverh, config=config, localDV=True)
                np.put(self.FFD.coef[:, 0], self.ptAttachInd, new_pts[:, 0])
                np.put(self.FFD.coef[:, 1], self.ptAttachInd, new_pts[:, 1])
                np.put(self.FFD.coef[:, 2], self.ptAttachInd, new_pts[:, 2])

                # We have to subtract off the oldCoefLocations because we only
                # want the cascading effect on the current design variables. The
                # complex part on oldCoefLocations was already accounted for on
                # the parent.
                self.FFD.coef -= oldCoefLocations

                # sum up all of the various influences
                Jacobian[0::3, iDV] += oneoverh * np.imag(self.FFD.coef[:, 0:1])
                Jacobian[1::3, iDV] += oneoverh * np.imag(self.FFD.coef[:, 1:2])
                Jacobian[2::3, iDV] += oneoverh * np.imag(self.FFD.coef[:, 2:3])

                # decomplexify the coefficients
                self.coef = self.coef.real.astype("d")
                self.FFD.coef = self.FFD.coef.real.astype("d")
                self._unComplexifyCoef()

        return Jacobian

    def _writeVols(self, handle, vol_counter, solutionTime):
        for i in range(len(self.FFD.vols)):
            writeTecplot3D(handle, "FFD_vol%d" % i, self.FFD.vols[i].coef, solutionTime)
            self.FFD.vols[i].computeData(recompute=True)
            writeTecplot3D(handle, "embedding_vol", self.FFD.vols[i].data, solutionTime)
            vol_counter += 1

        # Write children volumes:
        for iChild in range(len(self.children)):
            vol_counter += self.children[iChild]._writeVols(handle, vol_counter, solutionTime)

        return vol_counter

    def checkDerivatives(self, ptSetName):
        """
        Run a brute force FD check on ALL design variables

        Parameters
        ----------
        ptSetName : str
            name of the point set to check
        """

        print("Computing Analytic Jacobian...")
        self.zeroJacobians(ptSetName)
        for child in self.children:
            child.zeroJacobians(ptSetName)

        self.computeTotalJacobian(ptSetName)
        # self.computeTotalJacobian_fast(ptSetName)

        Jac = copy.deepcopy(self.JT[ptSetName])

        # Global Variables
        print("========================================")
        print("             Global Variables           ")
        print("========================================")

        if self.isChild:
            refFFDCoef = copy.copy(self.FFD.coef)
            refCoef = copy.copy(self.coef)

        coords0 = self.update(ptSetName).flatten()

        h = 1e-6

        # figure out the split between local and global Variables
        DVCountGlob, DVCountLoc, DVCountSecLoc, DVCountSpanLoc = self._getDVOffsets()

        for key in self.DV_listGlobal:
            for j in range(self.DV_listGlobal[key].nVal):
                print("========================================")
                print("      GlobalVar(%s), Value(%d)" % (key, j))
                print("========================================")

                if self.isChild:
                    self.FFD.coef = refFFDCoef.copy()
                    self.coef = refCoef.copy()
                    self.refAxis.coef = self.coef.copy()
                    self.refAxis._updateCurveCoef()

                refVal = self.DV_listGlobal[key].value[j]

                self.DV_listGlobal[key].value[j] += h

                coordsph = self.update(ptSetName).flatten()

                deriv = (coordsph - coords0) / h

                for ii in range(len(deriv)):
                    relErr = (deriv[ii] - Jac[DVCountGlob, ii]) / (1e-16 + Jac[DVCountGlob, ii])
                    absErr = deriv[ii] - Jac[DVCountGlob, ii]

                    if abs(relErr) > h * 10 and abs(absErr) > h * 10:
                        print(ii, deriv[ii], Jac[DVCountGlob, ii], relErr, absErr)

                DVCountGlob += 1
                self.DV_listGlobal[key].value[j] = refVal

        for key in self.DV_listLocal:
            for j in range(self.DV_listLocal[key].nVal):
                print("========================================")
                print("      LocalVar(%s), Value(%d)           " % (key, j))
                print("========================================")

                if self.isChild:
                    self.FFD.coef = refFFDCoef.copy()
                    self.coef = refCoef.copy()
                    self.refAxis.coef = self.coef.copy()
                    self.refAxis._updateCurveCoef()

                refVal = self.DV_listLocal[key].value[j]

                self.DV_listLocal[key].value[j] += h
                coordsph = self.update(ptSetName).flatten()

                deriv = (coordsph - coords0) / h

                for ii in range(len(deriv)):
                    relErr = (deriv[ii] - Jac[DVCountLoc, ii]) / (1e-16 + Jac[DVCountLoc, ii])
                    absErr = deriv[ii] - Jac[DVCountLoc, ii]

                    if abs(relErr) > h and abs(absErr) > h:
                        print(ii, deriv[ii], Jac[DVCountLoc, ii], relErr, absErr)

                DVCountLoc += 1
                self.DV_listLocal[key].value[j] = refVal

        for key in self.DV_listSectionLocal:
            for j in range(self.DV_listSectionLocal[key].nVal):
                print("========================================")
                print("   SectionLocalVar(%s), Value(%d)       " % (key, j))
                print("========================================")

                if self.isChild:
                    self.FFD.coef = refFFDCoef.copy()
                    self.coef = refCoef.copy()
                    self.refAxis.coef = self.coef.copy()
                    self.refAxis._updateCurveCoef()

                refVal = self.DV_listSectionLocal[key].value[j]

                self.DV_listSectionLocal[key].value[j] += h
                coordsph = self.update(ptSetName).flatten()

                deriv = (coordsph - coords0) / h

                for ii in range(len(deriv)):
                    relErr = (deriv[ii] - Jac[DVCountSecLoc, ii]) / (1e-16 + Jac[DVCountSecLoc, ii])
                    absErr = deriv[ii] - Jac[DVCountSecLoc, ii]

                    if abs(relErr) > h and abs(absErr) > h:
                        print(ii, deriv[ii], Jac[DVCountSecLoc, ii], relErr, absErr)

                DVCountSecLoc += 1
                self.DV_listSectionLocal[key].value[j] = refVal

        for key in self.DV_listSpanwiseLocal:
            for j in range(self.DV_listSpanwiseLocal[key].nVal):
                print("========================================")
                print("   SpanwiseLocalVar(%s), Value(%d)       " % (key, j))
                print("========================================")

                if self.isChild:
                    self.FFD.coef = refFFDCoef.copy()
                    self.coef = refCoef.copy()
                    self.refAxis.coef = self.coef.copy()
                    self.refAxis._updateCurveCoef()

                refVal = self.DV_listSpanwiseLocal[key].value[j]

                self.DV_listSpanwiseLocal[key].value[j] += h
                coordsph = self.update(ptSetName).flatten()

                deriv = (coordsph - coords0) / h

                for ii in range(len(deriv)):
                    relErr = (deriv[ii] - Jac[DVCountSpanLoc, ii]) / (1e-16 + Jac[DVCountSpanLoc, ii])
                    absErr = deriv[ii] - Jac[DVCountSpanLoc, ii]

                    if abs(relErr) > h and abs(absErr) > h:
                        print(ii, deriv[ii], Jac[DVCountSpanLoc, ii], relErr, absErr)

                DVCountSpanLoc += 1
                self.DV_listSpanwiseLocal[key].value[j] = refVal

        for child in self.children:
            child.checkDerivatives(ptSetName)

    def printDesignVariables(self):
        """
        Print a formatted list of design variables to the screen
        """
        for dg in self.DV_listGlobal:
            print("%s" % (self.DV_listGlobal[dg].name))
            for i in range(self.DV_listGlobal[dg].nVal):
                print("%20.15f" % (self.DV_listGlobal[dg].value[i]))

        for dl in self.DV_listLocal:
            print("%s" % (self.DV_listLocal[dl].name))
            for i in range(self.DV_listLocal[dl].nVal):
                print("%20.15f" % (self.DV_listLocal[dl].value[i]))

        for dsl in self.DV_listSectionLocal:
            print("%s" % (self.DV_listSectionLocal[dsl].name))
            for i in range(self.DV_listSectionLocal[dsl].nVal):
                print("%20.15f" % (self.DV_listSectionLocal[dsl].value[i]))

        for child in self.children:
            child.printDesignVariables()

    def sectionFrame(self, sectionIndex, sectionTransform, sectionLink, ivol=0, orient0=None, orient2="svd"):
        """
        This function computes a unique reference coordinate frame for each
        section of an FFD volume. You can choose which axis of the FFD you would
        like these sections to be defined by. For example, if we have a wing
        with a winglet, the airfoil sections which make up the wing will not all
        lie in parallel planes. We want to find a reference frame for each of
        these airfoil sections so that we can constrain local control points to
        deform within the sectional plane. Let's say the wing FFD is oriented
        with indices:

        `i`
            along chord
        `j`
            normal to wing surface
        `k`
            along span

        If we choose ``sectionIndex='k'``, this function will compute a frame which
        has two axes aligned with the k-planes of the FFD volume. This is useful
        because in some cases (as with a winglet), we want to perturb sectional
        control points within the section plane instead of in the global
        coordinate directions.

        Assumptions:

        * the normal direction is computed along the block index with size 2
        * all point for a given sectionIndex lie within a plane

        Parameters
        ----------
        sectionIndex : `i`, `j`, or `k`
            This the index of the FFD which defines a section plane.

        orient0 : None, `i`, `j`, `k`, or numpy vector. Default is None.
            Although secIndex defines the '2' axis, the '0' and '1' axes are still
            free to rotate within the section plane. We will choose the orientation
            of the '0' axis and let '1' be orthogonal. See `addLocalSectionDV`
            for a more detailed description.

        ivol : integer
            Volume ID for the volume in which section normals will be computed.

        alignStreamwise : `x`, `y`, or `z` (optional)
            If given, section frames are rotated about the k-plane normal
            so that the longitudinal axis is parallel with the given streamwise
            direction.

        rootGlobal : list
            List of sections along specified axis that will be fixed to the
            global coordinate frame.

        Returns
        -------
        sectionTransform : list of 3x3 arrays
            List of transformation matrices for the sections of a given volume.
            Transformations are set up from local section frame to global frame.
        """
        # xyz_2_idx = {"x": 0, "y": 1, "z": 2}
        ijk_2_idx = {"i": 0, "j": 1, "k": 2}
        lIndex = self.FFD.topo.lIndex[ivol]

        # Get normal index
        orient0idx = False
        orient0vec = False
        if orient0 is not None:
            if isinstance(orient0, str):
                orient0 = ijk_2_idx[orient0.lower()]
                orient0idx = True
            elif isinstance(orient0, np.ndarray):
                orient0vec = True
            else:
                raise Error("orient0 must be an index (i, j, or k) or a " "vector.")
        # Get section index and number of sections
        sectionIndex = ijk_2_idx[sectionIndex.lower()]
        nSections = lIndex.shape[sectionIndex]

        # Roll lIndex so that 0th index is sectionIndex and 1st index is orient0
        rolledlIndex = np.rollaxis(lIndex, sectionIndex, 0)
        if orient0idx:
            if orient0 != 2:
                orient0 += 1
            rolledlIndex = np.rollaxis(rolledlIndex, orient0, 1)

        # Length of sectionTransform
        Tcount = len(sectionTransform)

        for i in range(nSections):
            # Compute singular value decomposition of points in section (the
            # U matrix should provide us with a pretty good approximation
            # of the transformation matrix)
            pts = self.FFD.coef[rolledlIndex[i, :, :]]
            nJ, nI = pts.shape[:-1]
            X = np.reshape(pts, (nI * nJ, 3))
            c = np.mean(X, 0)
            A = X - c
            U, _, _ = np.linalg.svd(A.T)

            # Choose section plane normal axis
            if orient2 == "svd":
                ax2 = U[:, 2]
            elif orient2 == "ffd":
                # Use a centered FD approximation (first order at the boundaries)
                if i == 0:
                    pt = np.mean(self.FFD.coef[rolledlIndex[i, :, :]].reshape(nI * nJ, 3), 0)
                    ptp = np.mean(self.FFD.coef[rolledlIndex[i + 1, :, :]].reshape(nI * nJ, 3), 0)
                    ax2 = ptp - pt
                elif i == nSections - 1:
                    pt = np.mean(self.FFD.coef[rolledlIndex[i, :, :]].reshape(nI * nJ, 3), 0)
                    ptm = np.mean(self.FFD.coef[rolledlIndex[i - 1, :, :]].reshape(nI * nJ, 3), 0)
                    ax2 = pt - ptm
                else:
                    ptp = np.mean(self.FFD.coef[rolledlIndex[i + 1, :, :]].reshape(nI * nJ, 3), 0)
                    ptm = np.mean(self.FFD.coef[rolledlIndex[i - 1, :, :]].reshape(nI * nJ, 3), 0)
                    ax2 = ptp - ptm
                ax2 /= np.linalg.norm(ax2)
            else:
                raise Error("orient2 must be 'svd' or 'ffd'")

            # Options for choosing in-plane axes
            # 1. Align axis '0' with projection of the given vector on section
            #       plane.
            # 2. Align axis '0' with the projection of an average
            #       difference vector between opposing edges of FFD block
            #       section plane
            # 3. Use the default SVD decomposition (in general this will work).
            #       It will choose the chordwise direction as the best fit line
            #       through the section points.
            if orient0vec or orient0idx:
                if orient0vec:
                    u = orient0 / np.linalg.norm(orient0)
                else:
                    u = np.mean((pts[-1, :] - pts[0, :]), axis=0)
                    u = u / np.linalg.norm(u)
                ax0 = u - u.dot(ax2) * ax2
                ax1 = np.cross(ax2, ax0)
            else:
                ax0 = U[:, 0]
                ax1 = U[:, 1]

            T = np.vstack((ax0, ax1, ax2)).T
            sectionTransform.append(T)
            # Designate section transformation matrix for each control point in
            # section
            sectionLink[rolledlIndex[i, :, :]] = Tcount
            Tcount += 1

            # Need to initialize coefRotM to identity matrix for case with no
            # global design variables
            for j in rolledlIndex[i, :, :]:
                for coef in j:
                    self.coefRotM[coef] = np.eye(3)

        return nSections<|MERGE_RESOLUTION|>--- conflicted
+++ resolved
@@ -16,11 +16,7 @@
 # Local modules
 from .. import geo_utils, pyBlock, pyNetwork
 from .BaseDVGeo import BaseDVGeometry
-<<<<<<< HEAD
-from .designVars import geoDVComposite, geoDVGlobal, geoDVLocal, geoDVSectionLocal, geoDVSpanwiseLocal, geoDVShapeFunc
-=======
 from .designVars import geoDVComposite, geoDVGlobal, geoDVLocal, geoDVSectionLocal, geoDVShapeFunc, geoDVSpanwiseLocal
->>>>>>> d785374c
 
 
 class DVGeometry(BaseDVGeometry):
@@ -1417,19 +1413,6 @@
         self.useComposite = True
 
     def addShapeFunctionDV(
-<<<<<<< HEAD
-            self,
-            dvName,
-            shapes,
-            lower=None,
-            upper=None,
-            scale=1.0,
-            config=None,
-    ):
-        """
-        Add one or more local design variables ot the DVGeometry
-        object. Local variables are used for small shape modifications.
-=======
         self,
         dvName,
         shapes,
@@ -1444,7 +1427,6 @@
         more FFD control points and can be used to define design
         variables that move a set of control points together
         according to some shape function determined by the user.
->>>>>>> d785374c
 
         Parameters
         ----------
@@ -1461,15 +1443,11 @@
             of the arrays determine how much the FFD point moves with a
             unit change in the DV. If an FFD point is controlled by multiple
             shape DVs, the changes from each shape function is superposed
-<<<<<<< HEAD
-            in the order shape functions are sorted in the list.
-=======
             in the order shape functions are sorted in the list. The order
             of the shape functions does not matter because the final control
             point location only depends on the shapes and magnitude of the DV.
             However, the order of the shapes must be consistent across processors
             when running in parallel.
->>>>>>> d785374c
 
         lower : float, or array size (N)
             The lower bound for the variable(s). If a single float is provided,
@@ -1500,9 +1478,6 @@
 
         Examples
         --------
-<<<<<<< HEAD
-        >>> # TODO add example use
-=======
         We can add two shape functions as follows. The first shape moves the FFD control points
         on indices 0,0,0 and 0,0,1 together in the +y direction. A value of 1.0 for this DV will
         result in these points moving by 1 distance unit. The second shape moves the point
@@ -1516,7 +1491,6 @@
             >>> shapes = [shape_1, shape_2]
             >>> DVGeo.addShapeFunctionDV("shape_func", shapes)
 
->>>>>>> d785374c
         """
         if self.name is not None:
             dvName = self.name + "_" + dvName
@@ -1529,11 +1503,7 @@
             shapes = [shapes]
 
         # this is treated the same way as local DVs
-<<<<<<< HEAD
-        self.DV_listLocal[dvName] = geoDVShapeFunc(dvName, shapes, lower, upper, scale, self.masks, config)
-=======
         self.DV_listLocal[dvName] = geoDVShapeFunc(dvName, shapes, lower, upper, scale, config)
->>>>>>> d785374c
 
         return self.DV_listLocal[dvName].nVal
 
@@ -4188,15 +4158,8 @@
         Return the derivative of the coefficients wrt the local and shape function
         design variables
         """
-<<<<<<< HEAD
-
-        # TODO the comment below is not correct with the addition of shape func DVs. either separate out their implementation or fix the comment.
-        # This is relatively straight forward, since the matrix is
-        # entirely one's or zeros
-=======
         # This is relatively straight forward, since the matrix is entirely one's or zeros for local DVs,
         # and the sparsity pattern is explicitly provided for the shape function dvs with the definition of the shapes.
->>>>>>> d785374c
         nDV = self._getNDVLocalSelf()
         self._getDVOffsets()
 

# Standard Python modules
from collections import OrderedDict
import copy
import os
import warnings

# External modules
from baseclasses.utils import Error
from mpi4py import MPI
import numpy as np
from pyspline import Curve
from pyspline.utils import closeTecplot, openTecplot, writeTecplot1D, writeTecplot3D
from scipy import sparse
from scipy.spatial import cKDTree

# Local modules
from .. import geo_utils, pyBlock, pyNetwork
from .BaseDVGeo import BaseDVGeometry
from .designVars import geoDVComposite, geoDVGlobal, geoDVLocal, geoDVSectionLocal, geoDVShapeFunc, geoDVSpanwiseLocal


class DVGeometry(BaseDVGeometry):
    r"""
    A class for manipulating geometry.

    The purpose of the DVGeometry class is to provide a mapping from
    user-supplied design variables to an arbitrary set of discrete,
    three-dimensional coordinates. These three-dimensional coordinates
    can in general represent anything, but will typically be the
    surface of an aerodynamic mesh, the nodes of a FE mesh or the
    nodes of another geometric construct.

    In a very general sense, DVGeometry performs two primary
    functions:

    1. Given a new set of design variables, update the
       three-dimensional coordinates: :math:`X_{DV}\rightarrow
       X_{pt}` where :math:`X_{pt}` are the coordinates and :math:`X_{DV}`
       are the user variables.

    2. Determine the derivative of the coordinates with respect to the
       design variables. That is the derivative :math:`\frac{dX_{pt}}{dX_{DV}}`

    DVGeometry uses the *Free-Form Deformation* approach for geometry
    manipulation. The basic idea is the coordinates are *embedded* in
    a clear-flexible jelly-like block. Then by stretching moving and
    'poking' the volume, the coordinates that are embedded inside move
    along with overall deformation of the volume.

    Parameters
    ----------
    fileName : str
       filename of FFD file. This must be a ascii formatted plot3D file
       in fortran ordering.

    isComplex : bool
        Make the entire object complex. This should **only** be used when
        debugging the entire tool-chain with the complex step method.

    child : bool
        Flag to indicate that this object is a child of parent DVGeo object

    faceFreeze : dict
        A dictionary of lists of strings specifying which faces should be
        'frozen'. Each dictionary represents one block in the FFD.
        For example if faceFreeze =['0':['iLow'],'1':[]], then the
        plane of control points corresponding to i=0, and i=1, in block '0'
        will not be able to move in DVGeometry.

    name : str
        This is prepended to every DV name for ensuring design variables names are
        unique to pyOptSparse. Only useful when using multiple DVGeos with
        :meth:`.addTriangulatedSurfaceConstraint()`

    kmax : int
        Maximum order of the splines used for the underlying formulation.
        Default is a 4th order spline in each direction if the dimensions
        allow.

    Examples
    --------
    The general sequence of operations for using DVGeometry is as follows::
      >>> from pygeo import DVGeometry
      >>> DVGeo = DVGeometry('FFD_file.fmt')
      >>> # Embed a set of coordinates Xpt into the object
      >>> DVGeo.addPointSet(Xpt, 'myPoints')
      >>> # Associate a 'reference axis' for large-scale manipulation
      >>> DVGeo.addRefAxis('wing_axis', axis_curve)
      >>> # Define a global design variable function:
      >>> def twist(val, geo):
      >>>    geo.rot_z['wing_axis'].coef[:] = val[:]
      >>> # Now add this as a global variable:
      >>> DVGeo.addGlobalDV('wing_twist', 0.0, twist, lower=-10, upper=10)
      >>> # Now add local (shape) variables
      >>> DVGeo.addLocalDV('shape', lower=-0.5, upper=0.5, axis='y')
    """

    def __init__(self, fileName, *args, isComplex=False, child=False, faceFreeze=None, name=None, kmax=4, **kwargs):
        super().__init__(fileName=fileName, name=name)

        self.DV_listGlobal = OrderedDict()  # Global Design Variable List
        self.DV_listLocal = OrderedDict()  # Local Design Variable List
        self.DV_listSectionLocal = OrderedDict()  # Local Normal Design Variable List
        self.DV_listSpanwiseLocal = OrderedDict()  # Local Spanwise Design Variable List
        self.DVComposite = None  # Composite Design Variable

        # FIXME: for backwards compatibility we still allow the argument complex=True/False
        # which we now check in kwargs and overwrite
        if "complex" in kwargs:
            isComplex = kwargs.pop("complex")
            warnings.warn("The keyword argument 'complex' is deprecated, use 'isComplex' instead.", stacklevel=2)

        # Coefficient rotation matrix dict for Section Local variables
        self.coefRotM = {}

        # Flags to determine if this DVGeometry is a parent or child
        self.isChild = child
        self.children = OrderedDict()
        self.iChild = None
        self.masks = None
        self.finalized = False
        self.complex = isComplex
        if self.complex:
            self.dtype = "D"
        else:
            self.dtype = "d"

        # Load the FFD file in FFD mode. Also note that args and
        # kwargs are passed through in case additional pyBlock options
        # need to be set.
        self.FFD = pyBlock("plot3d", fileName=fileName, FFD=True, kmax=kmax, **kwargs)
        self.origFFDCoef = self.FFD.coef.copy()

        self.coef = None
        self.coef0 = None
        self.curPtSet = None
        self.refAxis = None

        self.rot_x = None
        self.rot_y = None
        self.rot_z = None
        self.rot_theta = None
        self.scale = None
        self.scale_x = None
        self.scale_y = None
        self.scale_z = None

        self.rot_x0 = None
        self.rot_y0 = None
        self.rot_z0 = None
        self.rot_theta0 = None
        self.scale0 = None
        self.scale_x0 = None
        self.scale_y0 = None
        self.scale_z0 = None

        self.ptAttach = None
        self.ptAttachFull = None
        self.ptAttachInd = None
        self.nPtAttach = None
        self.nPtAttachFull = None

        self.curveIDs = None
        self.curveIDNames = None
        self.links_s = None
        self.links_x = None
        self.links_n = None

        # Jacobians:
        self.JT = {}
        self.nPts = {}
        self.dCoefdDVUpdated = False

        # dictionary to save any coordinate transformations we are given
        self.coordXfer = {}

        # Derivatives of Xref and Coef provided by the parent to the
        # children
        self.dXrefdXdvg = None
        self.dCoefdXdvg = None

        self.dXrefdXdvl = None
        self.dCoefdXdvl = None

        # derivative counters for offsets
        self.nDV_T = None  # total number of design variables
        self.nDVG_T = None
        self.nDVL_T = None
        self.nDVSL_T = None
        self.nDVSW_T = None
        self.nDVG_count = 0  # number of global   (G)  variables
        self.nDVL_count = 0  # number of local    (L)  variables
        self.nDVSL_count = 0  # number of section  (SL) local variables
        self.nDVSW_count = 0  # number of spanwise (SW) local variables
        self.useComposite = False

        # The set of user supplied axis.
        self.axis = OrderedDict()

        # Generate coefMask regardless
        coefMask = []
        for iVol in range(self.FFD.nVol):
            coefMask.append(
                np.zeros((self.FFD.vols[iVol].nCtlu, self.FFD.vols[iVol].nCtlv, self.FFD.vols[iVol].nCtlw), dtype=bool)
            )
        # Now do the faceFreeze
        if faceFreeze is not None:
            for iVol in range(self.FFD.nVol):
                key = "%d" % iVol
                if key in faceFreeze.keys():
                    if "iLow" in faceFreeze[key]:
                        coefMask[iVol][0, :, :] = True
                        coefMask[iVol][1, :, :] = True
                    if "iHigh" in faceFreeze[key]:
                        coefMask[iVol][-1, :, :] = True
                        coefMask[iVol][-2, :, :] = True
                    if "jLow" in faceFreeze[key]:
                        coefMask[iVol][:, 0, :] = True
                        coefMask[iVol][:, 1, :] = True
                    if "jHigh" in faceFreeze[key]:
                        coefMask[iVol][:, -1, :] = True
                        coefMask[iVol][:, -2, :] = True
                    if "kLow" in faceFreeze[key]:
                        coefMask[iVol][:, :, 0] = True
                        coefMask[iVol][:, :, 1] = True
                    if "kHigh" in faceFreeze[key]:
                        coefMask[iVol][:, :, -1] = True
                        coefMask[iVol][:, :, -2] = True

        # Finally we need to convert coefMask to the flattened global
        # coef type:
        tmp = np.zeros(len(self.FFD.coef), dtype=bool)
        for iVol in range(self.FFD.nVol):
            for i in range(coefMask[iVol].shape[0]):
                for j in range(coefMask[iVol].shape[1]):
                    for k in range(coefMask[iVol].shape[2]):
                        ind = self.FFD.topo.lIndex[iVol][i, j, k]
                        if coefMask[iVol][i, j, k]:
                            tmp[ind] = True
        self.masks = tmp

    def addRefAxis(
        self,
        name,
        curve=None,
        xFraction=None,
        yFraction=None,
        zFraction=None,
        volumes=None,
        rotType=5,
        axis="x",
        alignIndex=None,
        rotAxisVar=None,
        rot0ang=None,
        rot0axis=[1, 0, 0],
        includeVols=[],
        ignoreInd=[],
        raySize=1.5,
    ):
        """
        This function is used to add a 'reference' axis to the
        DVGeometry object.  Adding a reference axis is only required
        when 'global' design variables are to be used, i.e. variables
        like span, sweep, chord etc --- variables that affect many FFD
        control points.

        There are two different ways that a reference can be
        specified:

        #. The first is explicitly a pySpline curve object using the
           keyword argument curve=<curve>.

        #. The second is to specify the xFraction variable. There are a
           few caveats with the use of this method. First, DVGeometry
           will try to determine automatically the orientation of the FFD
           volume. Then, a reference axis will consist of the same number of
           control points as the number of span-wise sections in the FFD volume
           and will be oriented in the streamwise (x-direction) according to the
           xPercent keyword argument.

        Parameters
        ----------
        name : str
            Name of the reference axis. This name is used in the
            user-supplied design variable functions to determine what
            axis operations occur on.

        curve : pySpline curve object
            Supply exactly the desired reference axis

        xFraction : float
            Specify the parametric stream-wise (axis: 0) location of the reference axis node relative to
            front and rear control points location. Constant for every spanwise section.

        yFraction : float
            Specify the parametric location of the reference axis node along axis: 1 relative to
            top and bottom control points location. Constant for every spanwise section.

            .. note::
                if this is the spanwise axis of the FFD box, the refAxis node will remain in-plane
                and the option will not have any effect.

        zFraction : float
            Specify the parametric location of the reference axis node along axis: 2 relative to
            top and bottom control points location. Constant for every spanwise section.

            .. note::
                if this is the spanwise axis of the FFD box, the refAxis node will remain in-plane
                and the option will not have any effect.

        volumes : list or array or integers
            List of the volume indices, in 0-based ordering that this
            reference axis should manipulate. If xFraction is
            specified, the volumes argument must contain at most 1
            volume. If the volumes is not given, then all volumes are
            taken.

        rotType : int
            Integer in range 0->6 (inclusive) to determine the order
            that the rotations are made.

            0. Intrinsic rotation, rot_theta is rotation about axis
            1. x-y-z
            2. x-z-y
            3. y-z-x
            4. y-x-z
            5. z-x-y  Default (x-streamwise y-up z-out wing)
            6. z-y-x
            7. z-x-y + rot_theta
            8. z-x-y + rotation about section axis (to allow for winglet rotation)

        axis: str or numpy array of size 3
            This parameter controls how the links between the control points
            and the reference axis are computed. If the value is set to
            "x", "y", or "z", then the code will extend rays out from the
            control points in the direction specified in the "axis" variable,
            and it will compute the projection of the ray to the reference axis.
            This returns a point on the reference axis, which is taken as the
            other end of the link of the control point to the reference axis,
            where the other point of the link is the control point itself.
            This approach works well enough for most cases, but may not be
            ideal when the reference axis sits at an angle (e.g. wing with
            dihedral). For these cases, setting the axis value with an array
            of size 3 is the better approach. When axis is set to an array of
            size 3, the code creates a plane that goes through each control point
            with the normal that is defined by the direction of the axis parameter.
            Then the end of the links are computed by finding the intersection of this
            plane with the reference axis. The benefit of this approach is that
            all of the reference axis links will lie on the same plane if the original
            FFD control points were planar on each section. E.g., a wing FFD might have
            x chordwise, y spanwise out, and z up, but with a dihedral. The FFD
            control points for each spanwise section can lie on the x-z plane.
            In this case, we want the links to be in a constant-y plane. To achieve
            this, we can set the axis variable to [0, 1, 0], which defines the normal
            of the plane we want. If you want to modify this option and see its effects,
            consider writing the links between control points and the referece axis using
            the "writeLinks" method in this class.

        alignIndex: str
            FFD axis along which the reference axis will lie. Can be `i`, `j`,
            or `k`. Only necessary when using xFraction.

        rotAxisVar: str
            If rotType == 8, then you must specify the name of the section local
            variable which should be used to compute the orientation of the theta
            rotation.

        rot0ang: float
            If rotType == 0, defines the offset angle of the (child) FFD with respect
            to the main system of reference. This is necessary to use the scaling functions
            `scale_x`, `scale_y`, and `scale_z` with rotType == 0. The axis of rotation is
            defined by `rot0axis`.

        rot0axis: list
            If rotType == 0, defines the rotation axis for the rotation offset of the
            FFD grid given by `rot0ang`. The variable has to be a list of 3 floats
            defining the [x,y,z] components of the axis direction.
            This is necessary to use the scaling functions `scale_x`, `scale_y`,
            and `scale_z` with rotType == 0.

        includeVols : list
            List of additional volumes to add to reference axis after the
            automatic generation of the ref axis based on the volumes list using
            xFraction.

        ignoreInd : list
            List of indices that should be ignored from the volumes that were
            added to this reference axis. This can be handy if you have a single
            volume but you want to link different sets of indices to different
            reference axes.

        raySize : float
            Used in projection to find attachment point on reference axis.
            See full description in pyNetwork.projectRays function doc string.
            In most cases the default value is sufficient. In the case of highly
            swept wings its sometimes necessary to increase this value.

        Notes
        -----
        One of curve or xFraction must be specified.

        Examples
        --------
        >>> # Simple wing with single volume FFD, reference axis at 1/4 chord:
        >>> DVGeo.addRefAxis('wing', xFraction=0.25)
        >>> # Multiblock FFD, wing is volume 6.
        >>> DVGeo.addRefAxis('wing', xFraction=0.25, volumes=[6])
        >>> # Multiblock FFD, multiple volumes attached refAxis
        >>> DVGeo.addRefAxis('wing', myCurve, volumes=[2,3,4])

        Returns
        -------
        nAxis : int
            The number of control points on the reference axis.
        """

        # We don't do any of the final processing here; we simply
        # record the information the user has supplied into a
        # dictionary structure.
        if curve is not None:
            # Explicit curve has been supplied:
            if self.FFD.symmPlane is None:
                if volumes is None:
                    volumes = np.arange(self.FFD.nVol)
                self.axis[name] = {
                    "curve": curve,
                    "volumes": volumes,
                    "rotType": rotType,
                    "axis": axis,
                    "rot0ang": rot0ang,
                    "rot0axis": rot0axis,
                }

            else:
                # get the direction of the symmetry plane
                if self.FFD.symmPlane.lower() == "x":
                    index = 0
                elif self.FFD.symmPlane.lower() == "y":
                    index = 1
                elif self.FFD.symmPlane.lower() == "z":
                    index = 2

                # mirror the axis and attach the mirrored vols
                if volumes is None:
                    volumes = np.arange(self.FFD.nVol / 2)

                volumesSymm = []
                for volume in volumes:
                    volumesSymm.append(volume + self.FFD.nVol / 2)

                # We want to create a curve that is symmetric of the current one
                symm_curve_X = curve.X.copy()

                # flip the coefs
                symm_curve_X[:, index] = -symm_curve_X[:, index]
                curveSymm = Curve(k=curve.k, X=symm_curve_X)

                self.axis[name] = {
                    "curve": curve,
                    "volumes": volumes,
                    "rotType": rotType,
                    "axis": axis,
                    "rot0ang": rot0ang,
                    "rot0axis": rot0axis,
                }
                self.axis[name + "Symm"] = {
                    "curve": curveSymm,
                    "volumes": volumesSymm,
                    "rotType": rotType,
                    "axis": axis,
                    "rot0ang": rot0ang,
                    "rot0axis": rot0axis,
                }
            nAxis = len(curve.coef)
        elif xFraction or yFraction or zFraction:
            # Some assumptions
            #   - FFD should be a close approximation of geometry surface so that
            #       xFraction roughly corresponds to airfoil LE, TE, or 1/4 chord
            #   - User provides 'i', 'j' or 'k' to specify which block direction
            #       the reference axis should project
            #   - if no volumes are listed, it is assumed that all volumes are
            #       included
            #   - 'x' is streamwise direction

            # Default to "mean" ref axis location along non-user specified direction

            # This is the block direction along which the reference axis will lie
            # alignIndex = 'k'
            if alignIndex is None:
                raise Error("Must specify alignIndex to use xFraction.")

            # Get index direction along which refaxis will be aligned
            if alignIndex.lower() == "i":
                alignIndex = 0
                faceCol = 2
            elif alignIndex.lower() == "j":
                alignIndex = 1
                faceCol = 4
            elif alignIndex.lower() == "k":
                alignIndex = 2
                faceCol = 0

            if volumes is None:
                volumes = range(self.FFD.nVol)

            # Reorder the volumes in sequential order and check if orientation is correct
            v = list(volumes)
            nVol = len(v)
            volOrd = [v.pop(0)]
            faceLink = self.FFD.topo.faceLink
            for _iter in range(nVol):
                for vInd, i in enumerate(v):
                    for pInd, j in enumerate(volOrd):
                        if faceLink[i, faceCol] == faceLink[j, faceCol + 1]:
                            volOrd.insert(pInd + 1, v.pop(vInd))
                            break
                        elif faceLink[i, faceCol + 1] == faceLink[j, faceCol]:
                            volOrd.insert(pInd, v.pop(vInd))
                            break

            if len(volOrd) < nVol:
                raise Error(
                    "The volumes are not ordered with matching faces" " in the direction of the reference axis."
                )

            # Count total number of sections and check if volumes are aligned
            # face to face along refaxis direction
            # Local indices size is (N_x,N_y,N_z)
            lIndex = self.FFD.topo.lIndex
            nSections = []
            for i in range(len(volOrd)):
                if i == 0:
                    nSections.append(lIndex[volOrd[i]].shape[alignIndex])
                else:
                    nSections.append(lIndex[volOrd[i]].shape[alignIndex] - 1)

            refaxisNodes = np.zeros((sum(nSections), 3))

            # Loop through sections and compute node location
            place = 0
            for j, vol in enumerate(volOrd):
                # sectionArr: indices of FFD points grouped by section - i.e. the first tensor index now == nSections
                sectionArr = np.rollaxis(lIndex[vol], alignIndex, 0)
                skip = 0
                if j > 0:
                    skip = 1
                for i in range(nSections[j]):
                    # getting all the section control points coordinates
                    pts_tens = self.FFD.coef[sectionArr[i + skip, :, :], :]  # shape=(xAxisNodes,yAxisnodes,3)

                    # reshaping into vector to allow rotation (if needed) - leveraging on pts_tens.shape[2]=3 (FFD cp coordinates)
                    pts_vec = np.copy(pts_tens.reshape(-1, 3))  # new shape=(xAxisNodes*yAxisnodes,3)

                    if rot0ang:
                        # rotating the FFD to be aligned with main axes
                        for ct_ in range(np.shape(pts_vec)[0]):
                            # here we loop over the pts_vec, rotate them and insert them inplace in pts_vec again
                            p_ = np.copy(pts_vec[ct_, :])
                            p_rot = geo_utils.rotVbyW(p_, rot0axis, np.pi / 180 * (rot0ang))
                            pts_vec[ct_, :] = p_rot

                    # Temporary ref axis node coordinates - aligned with main system of reference
                    if xFraction:
                        # getting the bounds of the FFD section
                        x_min = np.min(pts_vec[:, 0])
                        x_max = np.max(pts_vec[:, 0])
                        x_node = xFraction * (x_max - x_min) + x_min  # chordwise
                    else:
                        x_node = np.mean(pts_vec[:, 0])

                    if yFraction:
                        y_min = np.min(pts_vec[:, 1])
                        y_max = np.max(pts_vec[:, 1])
                        y_node = y_max - yFraction * (y_max - y_min)  # top-bottom
                    else:
                        y_node = np.mean(pts_vec[:, 1])

                    if zFraction:
                        z_min = np.min(pts_vec[:, 2])
                        z_max = np.max(pts_vec[:, 2])
                        z_node = z_max - zFraction * (z_max - z_min)  # top-bottom
                    else:
                        z_node = np.mean(pts_vec[:, 2])

                    # This is the FFD ref axis node - if the block has not been rotated
                    nd = [x_node, y_node, z_node]
                    nd_final = np.copy(nd)

                    if rot0ang:
                        # rotating the non-aligned FFDs back in position
                        nd_final[:] = geo_utils.rotVbyW(nd, rot0axis, np.pi / 180 * (-rot0ang))

                    # insert the final coordinates in the var to be passed to pySpline:
                    refaxisNodes[place + i, 0] = nd_final[0]
                    refaxisNodes[place + i, 1] = nd_final[1]
                    refaxisNodes[place + i, 2] = nd_final[2]

                place += i + 1

            # Add additional volumes
            for iVol in includeVols:
                if iVol not in volumes:
                    volumes.append(iVol)

            # Generate reference axis pySpline curve
            curve = Curve(X=refaxisNodes, k=2)
            nAxis = len(curve.coef)
            self.axis[name] = {
                "curve": curve,
                "volumes": volumes,
                "rotType": rotType,
                "axis": axis,
                "rot0ang": rot0ang,
                "rot0axis": rot0axis,
                "rotAxisVar": rotAxisVar,
            }
        else:
            raise Error("One of 'curve' or 'xFraction' must be " "specified for a call to addRefAxis")

        # Specify indices to be ignored
        self.axis[name]["ignoreInd"] = ignoreInd

        # Add the raySize multiplication factor for this axis
        self.axis[name]["raySize"] = raySize

        # do the same for the other half if we have a symmetry plane
        if self.FFD.symmPlane is not None:
            # we need to figure out the correct indices to ignore for the mirrored FFDs

            # first get the matching indices between the current and mirroring FFDs.
            # we want to include the the nodes on the symmetry plane.
            # these will appear as the same indices on FFDs on both sides
            indSetA, indSetB = self.getSymmetricCoefList(getSymmPlane=True)

            # loop over the inds_to_ignore list and find the corresponding symmetries
            ignoreIndSymm = []
            for ind in ignoreInd:
                try:
                    tmp = indSetA.index(ind)
                except ValueError:
                    raise Error(
                        f"""The index {ind} is not in indSetA. This is likely due to a weird
                        issue caused by the point reduction routines during initialization.
                        Reduce the offset of the FFD control points from the symmetry plane
                        to avoid it. The max deviation from the symmetry plane needs to be
                        less than around 1e-5 if rest of the default tolerances in pygeo is used."""
                    )
                ind_mirror = indSetB[tmp]
                ignoreIndSymm.append(ind_mirror)

            self.axis[name + "Symm"]["ignoreInd"] = ignoreIndSymm

            # we just take the same raySize as the original curve
            self.axis[name + "Symm"]["raySize"] = raySize

        return nAxis

    def addPointSet(self, points, ptName, origConfig=True, coordXfer=None, activeChildren=None, **kwargs):
        """
        Add a set of coordinates to DVGeometry

        The is the main way that geometry, in the form of a coordinate
        list is given to DVGeometry to be manipulated.

        Parameters
        ----------
        points : array, size (N,3)
            The coordinates to embed. These coordinates *should* all
            project into the interior of the FFD volume.
        ptName : str
            A user supplied name to associate with the set of
            coordinates. This name will need to be provided when
            updating the coordinates or when getting the derivatives
            of the coordinates.
        origConfig : bool
            Flag determine if the coordinates are projected into the
            undeformed or deformed configuration. This should almost
            always be True except in circumstances when the user knows
            exactly what they are doing.
        coordXfer : function
            A callback function that performs a coordinate transformation
            between the DVGeo reference frame and any other reference
            frame. The DVGeo object uses this routine to apply the coordinate
            transformation in "forward" and "reverse" directions to go between
            the two reference frames. Derivatives are also adjusted since they
            are vectors coming into DVGeo (in the reverse AD mode)
            and need to be rotated. We have a callback function here that lets
            the user to do whatever they want with the coordinate transformation.
            The function must have the first positional argument as the array that is
            (npt, 3) and the two keyword arguments that must be available are "mode"
            ("fwd" or "bwd") and "applyDisplacement" (True or False). This function
            can then be passed to DVGeo through something like ADflow, where the
            set DVGeo call can be modified as:
            CFDSolver.setDVGeo(DVGeo, pointSetKwargs={"coordXfer": coordXfer})

            An example function is as follows:

            .. code-block:: python

                def coordXfer(coords, mode="fwd", applyDisplacement=True, **kwargs):
                    # given the (npt by 3) array "coords" apply the coordinate transformation.
                    # The "fwd" mode implies we go from DVGeo reference frame to the
                    # application, e.g. CFD, the "bwd" mode is the opposite;
                    # goes from the CFD reference frame back to the DVGeo reference frame.
                    # the applyDisplacement flag needs to be correctly implemented
                    # by the user; the derivatives are also passed through this routine
                    # and they only need to be rotated when going between reference frames,
                    # and they should NOT be displaced.

                    # In summary, all the displacements MUST be within the if applyDisplacement == True
                    # checks, otherwise the derivatives will be wrong.

                    #  Example transfer: The CFD mesh
                    # is rotated about the x-axis by 90 degrees with the right hand rule
                    # and moved 5 units below (in z) the DVGeo reference.
                    # Note that the order of these operations is important.

                    # a different rotation matrix can be created during the creation of
                    # this function. This is a simple rotation about x-axis.
                    # Multiple rotation matrices can be used; the user is completely free
                    # with whatever transformations they want to apply here.
                    rot_mat = np.array([
                        [1, 0, 0],
                        [0, 0, -1],
                        [0, 1, 0],
                    ])

                    if mode == "fwd":
                        # apply the rotation first
                        coords_new = np.dot(coords, rot_mat)

                        # then the translation
                        if applyDisplacement:
                            coords_new[:, 2] -= 5
                    elif mode == "bwd":
                        # apply the operations in reverse
                        coords_new = coords.copy()
                        if applyDisplacement:
                            coords_new[:, 2] += 5

                        # and the rotation. note the rotation matrix is transposed
                        # for switching the direction of rotation
                        coords_new = np.dot(coords_new, rot_mat.T)

                    return coords_new
        activeChildren : list
            List of names of the child FFDs that should be used with this pointset.
            For example, lets say there are 3 child FFDs with names a, b, and c.
            When a pointset is added to this DVGeo object, it will always be added
            to the parent. Then, if the activeChildren argument is none, the pointset
            will also be added to all 3 child FFDs. If activeChildren argument is ["a", "b"],
            then the pointset will only be added to the children named "a" and "b", and not "c".
            If activeChildren argument is an empty dictionary, i.e. [], the pointset wont be added
            to any of the child FFDs. When a pointset is added to a child FFD, the changes in the
            child FFD is added to the displacement of the pointset. If it is not added to a child,
            the changes from that child is not included in this pointset. This is useful to
            control the effect of different child FFDs on different pointsets.
        """

        # compNames is only needed for DVGeometryMulti, so remove it if passed
        kwargs.pop("compNames", None)

        # check if we want a custom subset of child DVGeos
        if activeChildren is None:
            # take it all
            activeChildren = list(self.children.keys())

        # save this name so that we can zero out the jacobians properly
        self.ptSetNames.append(ptName)
        self.zeroJacobians([ptName])
        self.nPts[ptName] = None

        points = np.array(points).real.astype("d")

        # save the coordinate transformation info
        if coordXfer is not None:
            self.coordXfer[ptName] = coordXfer

            # Also apply the first coordinate transformation while adding this ptset.
            # The child FFDs only interact with their parent FFD, and therefore,
            # do not need to access the coordinate transformation routine; i.e.
            # all transformations are applied once during the highest level DVGeo object.
            points = self.coordXfer[ptName](points, mode="bwd", applyDisplacement=True)

        self.points[ptName] = points

        # Ensure we project into the undeformed geometry
        if origConfig:
            tmpCoef = self.FFD.coef.copy()
            self.FFD.coef = self.origFFDCoef
            self.FFD._updateVolumeCoef()

        # Project the last set of points into the volume
        if self.isChild:
            self.FFD.attachPoints(self.points[ptName], ptName, interiorOnly=True, **kwargs)
        else:
            self.FFD.attachPoints(self.points[ptName], ptName, interiorOnly=False, **kwargs)

        if origConfig:
            self.FFD.coef = tmpCoef
            self.FFD._updateVolumeCoef()

        # Now embed into the children:
        for childName, child in self.children.items():
            # only add to the active children for this pointset.
            # when we are getting the points back from children,
            # we will check if the ptsetname is already added to the child
            if childName in activeChildren:
                child.addPointSet(points, ptName, origConfig, **kwargs)

        self.FFD.calcdPtdCoef(ptName)
        self.updated[ptName] = False

    def addChild(self, childDVGeo, childName=None):
        """Embed a child FFD into this object.

        An FFD child is a 'sub' FFD that is fully contained within
        another, parent FFD. A child FFD is also an instance of
        DVGeometry which may have its own global and/or local design
        variables. Coordinates do **not** need to be added to the
        children. The parent object will take care of that in a call
        to :func:`addPointSet()`.

        See https://github.com/mdolab/pygeo/issues/7 for a description of an
        issue with Child FFDs that you should be aware of if you are combining
        shape changes of a parent FFD with rotation or shape changes of a child FFD.

        Parameters
        ----------
        childDVGeo : instance of DVGeometry
            DVGeo object to use as a sub-FFD
        """

        # Make sure the DVGeo being added is flaged as a child:
        if childDVGeo.isChild is False:
            raise Error("Trying to add a child FFD that has NOT been " "created as a child. This operation is illegal.")

<<<<<<< HEAD
        # check if this custom name has already been used
        if childName in self.children:
            raise Error(
                f"Another child DVGeo has already been added with the name {childName}. Change the name of one of the child FFDs with the same name and try again."
            )

        # Extract the coef from the child FFD and ref axis and embed
        # them into the parent and compute their derivatives
        iChild = len(self.children)
        childDVGeo.iChild = iChild

        # check if a custom name is provided, if not, we will use the old naming scheme based on the iChild
        if childName is None:
            childName = f"child{iChild:d}"

=======
        # set the index
        iChild = len(self.children)
        childDVGeo.iChild = iChild

        # check if a custom name is provided, if not, we will use the old naming scheme based on the iChild index
        if childName is None:
            childName = f"child{iChild:d}"

        # check if this child name has already been used
        if childName in self.children:
            raise Error(
                f"Another child DVGeo has already been added with the name {childName}. Change the name of one of the child FFDs with the same name and try again."
            )

        # Extract the coef from the child FFD and ref axis and embed
        # them into the parent and compute their derivatives
>>>>>>> c38bce46
        self.FFD.attachPoints(childDVGeo.FFD.coef, f"{childName}_coef")
        self.FFD.calcdPtdCoef(f"{childName}_coef")

        # We must finalize the Child here since we need the ref axis
        # coefficients
        if len(childDVGeo.axis) > 0:
            childDVGeo._finalizeAxis()
            self.FFD.attachPoints(childDVGeo.refAxis.coef, f"{childName}_axis")
            self.FFD.calcdPtdCoef(f"{childName}_axis")

        # Add the child to the parent and return
        self.children[childName] = childDVGeo

    def addGlobalDV(self, dvName, value, func, lower=None, upper=None, scale=1.0, config=None):
        """
        Add a global design variable to the DVGeometry object. This
        type of design variable acts on one or more reference axis.

        Parameters
        ----------
        dvName : str
            A unique name to be given to this design variable group

        value : float, or iterable list of floats
            The starting value(s) for the design variable. This
            parameter may be a single variable or a numpy array
            (or list) if the function requires more than one
            variable. The number of variables is determined by the
            rank (and if rank ==1, the length) of this parameter.

        lower : float, or iterable list of floats
            The lower bound(s) for the variable(s). A single variable
            is permissable even if an array is given for value. However,
            if an array is given for ``lower``, it must be the same length
            as ``value``

        func : python function
            The python function handle that will be used to apply the
            design variable

        upper : float, or iterable list of floats
            The upper bound(s) for the variable(s). Same restrictions as
            ``lower``

        scale : float, or iterable list of floats
            The scaling of the variables. A good approximate scale to
            start with is approximately 1.0/(upper-lower). This gives
            variables that are of order ~1.0.

        config : str or list
            Define what configurations this design variable will be applied to
            Use a string for a single configuration or a list for multiple
            configurations. The default value of None implies that the design
            variable applies to *ALL* configurations.
        """
        # if the parent DVGeometry object has a name attribute, prepend it
        if self.name is not None:
            dvName = self.name + "_" + dvName

        if isinstance(config, str):
            config = [config]
        self.DV_listGlobal[dvName] = geoDVGlobal(dvName, value, lower, upper, scale, func, config)

    def addLocalDV(
        self, dvName, lower=None, upper=None, scale=1.0, axis="y", volList=None, pointSelect=None, config=None
    ):
        """
        Add one or more local design variables ot the DVGeometry
        object. Local variables are used for small shape modifications.

        Parameters
        ----------
        dvName : str
            A unique name to be given to this design variable group

        lower : float
            The lower bound for the variable(s). This will be applied to
            all shape variables

        upper : float
            The upper bound for the variable(s). This will be applied to
            all shape variables

        scale : float
            The scaling of the variables. A good approximate scale to
            start with is approximately 1.0/(upper-lower). This gives
            variables that are of order ~1.0.

        axis : str. Default is `y`
            The coordinate directions to move. Permissible values are `x`,
            `y` and `z`. If more than one direction is required, use multiple
            calls to :func:`addLocalDV` with different axis values.

        volList : list
            Use the control points on the volume indices given in volList.
            You should use pointSelect = None, otherwise this will not work.

        pointSelect : pointSelect object. Default is None Use a
            pointSelect object to select a subset of the total number
            of control points. See the documentation for the
            pointSelect class in geo_utils. Using pointSelect discards everything in
            volList.

        config : str or list
            Define what configurations this design variable will be applied to
            Use a string for a single configuration or a list for multiple
            configurations. The default value of None implies that the design
            variable applies to *ALL* configurations.

        Returns
        -------
        N : int
            The number of design variables added.

        Examples
        --------
        >>> # Add all variables in FFD as local shape variables
        >>> # moving in the y direction, within +/- 1.0 units
        >>> DVGeo.addLocalDV('shape_vars', lower=-1.0, upper= 1.0, axis='y')
        >>> # As above, but moving in the x and y directions.
        >>> nVar = DVGeo.addLocalDV('shape_vars_x', lower=-1.0, upper= 1.0, axis='x')
        >>> nVar = DVGeo.addLocalDV('shape_vars_y', lower=-1.0, upper= 1.0, axis='y')
        >>> # Create a point select to use: (box from (0,0,0) to (10,0,10) with
        >>> # any point projecting into the point along 'y' axis will be selected.
        >>> PS = geo_utils.PointSelect(type = 'y', pt1=[0,0,0], pt2=[10, 0, 10])
        >>> nVar = DVGeo.addLocalDV('shape_vars', lower=-1.0, upper=1.0, pointSelect=PS)
        """
        if self.name is not None:
            dvName = self.name + "_" + dvName

        if isinstance(config, str):
            config = [config]

        if pointSelect is not None:
            if pointSelect.type != "ijkBounds":
                _, ind = pointSelect.getPoints(self.FFD.coef)
            else:
                _, ind = pointSelect.getPoints_ijk(self)
        elif volList is not None:
            if self.FFD.symmPlane is not None:
                volListTmp = []
                for vol in volList:
                    volListTmp.append(vol)
                for vol in volList:
                    volListTmp.append(vol + self.FFD.nVol // 2)
                volList = volListTmp

            volList = np.atleast_1d(volList).astype("int")
            ind = []
            for iVol in volList:
                ind.extend(self.FFD.topo.lIndex[iVol].flatten())
            ind = geo_utils.unique(ind)
        else:
            # Just take'em all
            ind = np.arange(len(self.FFD.coef))

        self.DV_listLocal[dvName] = geoDVLocal(dvName, lower, upper, scale, axis, ind, self.masks, config)

        return self.DV_listLocal[dvName].nVal

    def addSpanwiseLocalDV(
        self,
        dvName,
        spanIndex,
        axis="y",
        lower=None,
        upper=None,
        scale=1.0,
        pointSelect=None,
        volList=None,
        config=None,
    ):
        """
        Add one or more spanwise local design variables to the DVGeometry
        object. Spanwise local variables are alternative form of local shape
        variables used to apply equal DV changes in a chosen direction.
        Some scenarios were this could be useful are:

        1.  2D airfoil shape optimization. Because adflow works with 3D meshes,
            2D problems are represented my a mesh a single cell wide. Therefor,
            to change the 2D representation of the airfoil both sides of the
            mesh must be moved equally. This can be done with the addition of
            linear constraints on a set of local shape variables, however this
            approach requires more DVs than necessary (which complicates DV
            sweeps) and the constaints are only enforced to a tolerance. Using
            spanwise local design variables insures the airfoil is always
            correctly represented in the 3D mesh using the correct amount of
            design variables.

        2.  3D wing optimization with constant airfoil shape. If the initial
            wing geometry has a constant airfoil shape  and constant chord, then
            spanwise local dvs can be used to change the airfoil shape of the
            wing while still keeping it constant along the span of the wing.

        Parameters
        ----------
        dvName : str
            A unique name to be given to this design variable group

        spanIndex : str, ('i', 'j', 'k')
            the axis of the FFD along which the DVs are constant
            all shape variables

        axis : str. Default is `y`
            The coordinate directions to move. Permissible values are `x`,
            `y` and `z`. If more than one direction is required, use multiple
            calls to addLocalDV with different axis values.

        lower : float
            The lower bound for the variable(s). This will be applied to
            all shape variables

        upper : float
            The upper bound for the variable(s). This will be applied to
            all shape variables

        scale : float
            The scaling of the variables. A good approximate scale to
            start with is approximately 1.0/(upper-lower). This gives
            variables that are of order ~1.0.

        pointSelect : pointSelect object. Default is None Use a
            pointSelect object to select a subset of the total number
            of control points. See the documentation for the
            pointSelect class in geo_utils. Using pointSelect discards everything in
            volList.

        volList : list
            Use the control points on the volume indices given in volList.
            You should use pointSelect = None, otherwise this will not work.

        config : str or list
            Define what configurations this design variable will be applied to
            Use a string for a single configuration or a list for multiple
            configurations. The default value of None implies that the design
            variable applies to *ALL* configurations.

        Returns
        -------
        N : int
            The number of design variables added.

        Examples
        --------
        >>> # Add all spanwise local variables
        >>> # moving in the y direction, within +/- 0.5 units
        >>> DVGeo.addSpanwiseLocalDV("shape", 'k', lower=-0.5, upper=0.5, axis="z", scale=1.0)
        """
        if isinstance(config, str):
            config = [config]

        if pointSelect is not None:
            if pointSelect.type != "ijkBounds":
                _, ind = pointSelect.getPoints(self.FFD.coef)
            else:
                _, ind = pointSelect.getPoints_ijk(self)
        elif volList is not None:
            if self.FFD.symmPlane is not None:
                volListTmp = []
                for vol in volList:
                    volListTmp.append(vol)
                for vol in volList:
                    volListTmp.append(vol + self.FFD.nVol // 2)
                volList = volListTmp

            volList = np.atleast_1d(volList).astype("int")
            ind = []
            for iVol in volList:
                ind.extend(self.FFD.topo.lIndex[iVol].flatten())
            ind = geo_utils.unique(ind)
        else:
            # Just take'em all
            volList = np.arange(self.FFD.nVol)
            ind = np.arange(len(self.FFD.coef))

        # secLink = np.zeros(self.FFD.coef.shape[0], dtype=int)
        # secTransform = [np.eye(3)]

        if isinstance(spanIndex, str):
            spanIndex = [spanIndex] * len(volList)
        elif isinstance(spanIndex, list):
            if len(spanIndex) != len(volList):
                raise Error("If a list is given for spanIndex, the length must be" " equal to the length of volList.")

        ijk_2_idx = {"i": 0, "j": 1, "k": 2}

        volDVMap = []
        for ivol in volList:
            spanIdx = ijk_2_idx[spanIndex[ivol]]
            lIndex = self.FFD.topo.lIndex[ivol]

            topo_shape = lIndex.shape

            # remove the span axis since all dv in that axis are linked
            n_linked_coef = topo_shape[spanIdx]
            dvs_shape = np.delete(topo_shape, spanIdx)

            # get total number of dvs
            n_dvs = np.product(dvs_shape)

            # make a map from dvs to the ind that are controlled by that dv.
            # (phrased another way) map from dv to all ind in the same span size position
            dv_to_coef_ind = np.zeros((n_dvs, n_linked_coef), dtype="intc")

            # slice lIndex to get the indices of the coeffs that are in the same
            # spanwise position
            dv_idx = 0
            for i in range(dvs_shape[0]):
                for j in range(dvs_shape[1]):
                    # no need to use fancy axis manipulation, since it doesn't need
                    # to be fast and if statements are expressive
                    if spanIndex[ivol] == "i":
                        coef_ind = lIndex[:, i, j]
                    elif spanIndex[ivol] == "j":
                        coef_ind = lIndex[i, :, j]
                    elif spanIndex[ivol] == "k":
                        coef_ind = lIndex[i, j, :]

                    dv_to_coef_ind[dv_idx] = coef_ind
                    dv_idx += 1

            # the for this volume is complete and can be added to the list of maps
            volDVMap.append(dv_to_coef_ind)

        self.DV_listSpanwiseLocal[dvName] = geoDVSpanwiseLocal(
            dvName, lower, upper, scale, axis, volDVMap, self.masks, config
        )

        return self.DV_listSpanwiseLocal[dvName].nVal

    def addLocalSectionDV(
        self,
        dvName,
        secIndex,
        lower=None,
        upper=None,
        scale=1.0,
        axis=1,
        pointSelect=None,
        volList=None,
        orient0=None,
        orient2="svd",
        config=None,
    ):
        """
        Add one or more section local design variables to the DVGeometry
        object. Section local variables are used as an alternative to local
        variables when it is desirable to deform a cross-section shape within a
        plane that is consistent with the original cross-section orientation.
        This is helpful in at least two common scenarios:

        1. The original geometry has cross-sections that are not aligned with
            the global coordinate axes. For instance, with a winglet, we want
            the shape variables to deform normal to the winglet surface
            instead of in the x, y, or z directions.
        2. The global design variables cause changes in the geometry that
            rotate the orientation of the original cross-section planes. In
            this case, we want the shape variables to deform in directions
            aligned with the rotated cross-section plane, which may not be
            the x, y, or z directions.

        ** Warnings **
            - Rotations in an upper level (parent) FFD will not propagate down
                to the lower level FFDs due to limitations of the current
                implementation.
            - Section local design variables should not be specified at the same
                time as local design variables. This will most likely not result
                in the desired behavior.

        Parameters
        ----------
        dvName : str
            A unique name to be given to this design variable group

        lower : float
            The lower bound for the variable(s). This will be applied to
            all shape variables

        upper : float
            The upper bound for the variable(s). This will be applied to
            all shape variables

        scale : float
            The scaling of the variables. A good approximate scale to
            start with is approximately 1.0/(upper-lower). This gives
            variables that are of order ~1.0.

        axis : int
            The coordinate directions to move. Permissible values are
                0: longitudinal direction (in section plane)
                1: latitudinal direction (in section plane)
                2: transverse direction (out of section plane)

            If more than one direction is required, use multiple calls to
            `addLocalSectionDV` with different axis values.
            ::

                                    1
                                    ^
                                    |
                o-----o--------o----|----o--------o--------o-----o
                |                   |                            |  j
                |                   x---------> 0                |  ^
                |                  /                             |  |
                o-----o--------o--/------o--------o--------o-----o
                                 /      ----> i
                                /
                               2

        pointSelect : pointSelect object. Default is None
            Use a pointSelect object to select a subset of the total number
            of control points. See the documentation for the pointSelect
            class in geo_utils. Using pointSelect discards everything in volList.
            You can create a PointSelect object by using, for instance:
            >>> PS = geo_utils.PointSelect(type = `y`, pt1=[0,0,0], pt2=[10, 0, 10])
            Check the other PointSelect options in geo_utils.py

        volList : list
            Use the control points on the volume indices given in volList. If
            None, all volumes will be included.
            PointSelect has priority over volList. So if you use PointSelect, the values
            defined in volList will have no effect.

        secIndex : char or list of chars
            For each volume, we need to specify along which index we would like
            to subdivide the volume into sections. Entries in list can be `i`,
            `j`, or `k`. This index will be designated as the transverse (2)
            direction in terms of the direction of perturbation for the 'axis'
            parameter.

        orient0 : None, `i`, `j`, `k`, or numpy vector. Default is None.
            Although secIndex defines the `2` axis, the `0` and `1` axes are still
            free to rotate within the section plane. We will choose the orientation
            of the `0` axis and let `1` be orthogonal. We have three options:

            1. <None> (default) If nothing is prescribed, the `0` direction will
                be the best fit line through the section points. In the case
                of an airfoil, this would roughly align with the chord.
            2. <`i`,`j` or `k`> In this case, the `0` axis will be aligned
                with the mean vector between the FFD edges corresponding to
                this index. In the ascii art above, if `j` were given for this
                option, we would average the vectors between the points on the
                top and bottom surfaces and project this vector on to the
                section plane as the `0` axis. If a list is given, each index
                will be applied to its corresponding volume in volList.
            3. <[`x`, `y`, `z`]> If a numpy vector is given, the `0` axis
                will be aligned with a projection of this vector onto the
                section plane. If a numpy array of len(volList) x 3 is given,
                each vector will apply to its corresponding volume.

        orient2 : `svd` or `ffd`. Default is `svd`
            How to compute the orientation `2` axis. SVD is the
            default behaviour and is taken from the svd of the plane
            points. `ffd` Uses the vector along the FFD direction of
            secIndex. This is required to get consistent normals if you
            have a circular-type FFD when the SVD will swap the
            normals.

        config : str or list
            Define what configurations this design variable will be applied to
            Use a string for a single configuration or a list for multiple
            configurations. The default value of None implies that the design
            variable applies to *ALL* configurations.

        Returns
        -------
        N : int
            The number of design variables added.

        Examples
        --------
        >>> # Add all control points in FFD as local shape variables
        >>> # moving in the 1 direction, within +/- 1.0 units
        >>> DVGeo.addLocalSectionDV('shape_vars', secIndex='k', lower=-1, upper=1, axis=1)
        """
        if self.name is not None:
            dvName = self.name + "_" + dvName

        if isinstance(config, str):
            config = [config]

        # Pick out control points
        if pointSelect is not None:
            if pointSelect.type != "ijkBounds":
                _, ind = pointSelect.getPoints(self.FFD.coef)
                volList = np.arange(self.FFD.nVol)  # Select all volumes
            else:
                _, ind = pointSelect.getPoints_ijk(self)
                volList = pointSelect.ijkBounds.keys()  # Select only volumes used by pointSelect
        elif volList is not None:
            if self.FFD.symmPlane is not None:
                volListTmp = []
                for vol in volList:
                    volListTmp.append(vol)
                for vol in volList:
                    volListTmp.append(vol + self.FFD.nVol // 2)
                volList = volListTmp

            volList = np.atleast_1d(volList).astype("int")
            ind = []
            for iVol in volList:
                ind.extend(self.FFD.topo.lIndex[iVol].flatten())  # Get all indices from this block
            ind = geo_utils.unique(ind)
        else:
            # Just take'em all
            volList = np.arange(self.FFD.nVol)
            ind = np.arange(len(self.FFD.coef))

        secLink = np.zeros(self.FFD.coef.shape[0], dtype=int)
        secTransform = [np.eye(3)]

        if isinstance(secIndex, str):
            secIndex = [secIndex] * len(volList)
        elif isinstance(secIndex, list):
            if len(secIndex) != len(volList):
                raise Error("If a list is given for secIndex, the length must be" " equal to the length of volList.")

        if orient0 is not None:
            # 'i', 'j', or 'k'
            if isinstance(orient0, str):
                orient0 = [orient0] * len(volList)
            # ['k', 'k', 'i', etc.]
            elif isinstance(orient0, list):
                if len(orient0) != len(volList):
                    raise Error("If a list is given for orient0, the length must" " be equal to the length of volList.")
            # np.array([1.0, 0.0, 0.0])
            elif isinstance(orient0, np.ndarray):
                # vector
                if len(orient0.shape) == 1:
                    orient0 = np.reshape(orient0, (1, 3))
                    orient0 = np.repeat(orient0, len(volList), 0)
                elif orient0.shape[0] == 1:
                    orient0 = np.repeat(orient0, len(volList), 0)
                elif orient0.shape[0] != len(volList):
                    raise Error(
                        "If an array is given for orient0, the row dimension" " must be equal to the length of volList."
                    )
            for i, iVol in enumerate(volList):
                self.sectionFrame(secIndex[i], secTransform, secLink, iVol, orient0[i], orient2=orient2)
        else:
            for i, iVol in enumerate(volList):
                self.sectionFrame(secIndex[i], secTransform, secLink, iVol, orient2=orient2)

        self.DV_listSectionLocal[dvName] = geoDVSectionLocal(
            dvName, lower, upper, scale, axis, ind, self.masks, config, secTransform, secLink
        )

        return self.DV_listSectionLocal[dvName].nVal

    def addCompositeDV(self, dvName, ptSetName=None, u=None, scale=None):
        """
        Add composite DVs. Note that this is essentially a preprocessing call which only works in serial
        at the moment.

        Parameters
        ----------
        dvName : str
            The name of the composite DVs
        ptSetName : str, optional
            If the matrices need to be computed, then a point set must be specified, by default None
        u : ndarray, optional
            The u matrix used for the composite DV, by default None
        scale : float or ndarray, optional
            The scaling applied to this DV, by default None
        """
        NDV = self.getNDV()
        if self.name is not None:
            dvName = f"{self.name}_{dvName}"
        if u is not None:
            # we are after a square matrix
            if u.shape != (NDV, NDV):
                raise ValueError(f"The shapes don't match! Got shape = {u.shape} but NDV = {NDV}")
            if scale is None:
                raise ValueError("If u is provided, then scale must also be provided.")
            s = None
        else:
            if ptSetName is None:
                raise ValueError("If u and s need to be computed, you must specify the ptSetName")
            self.computeTotalJacobian(ptSetName)
            J_full = self.JT[ptSetName].todense()  # this is in CSR format but we convert it to a dense matrix
            u, s, _ = np.linalg.svd(J_full, full_matrices=False)
            scale = np.sqrt(s)
            # normalize the scaling
            scale = scale * (NDV / np.sum(scale))
        # map the initial design variable values
        # we do this manually instead of calling self.mapVecToComp
        # because self.DVComposite.u isn't available yet
        values = u.T @ self.convertDictToSensitivity(self.getValues())

        self.DVComposite = geoDVComposite(dvName, values, NDV, u, scale=scale, s=s)
        self.useComposite = True

    def addShapeFunctionDV(
        self,
        dvName,
        shapes,
        lower=None,
        upper=None,
        scale=1.0,
        config=None,
    ):
        """
        Add shape function design variables to the DVGeometry.
        Shape functions contain displacement vectors for one or
        more FFD control points and can be used to define design
        variables that move a set of control points together
        according to some shape function determined by the user.

        Parameters
        ----------
        dvName : str
            A unique name to be given to this design variable group

        shapes : list of dictionaries, or a single dictionary
            If a single dictionary is provided, it will be converted to a
            list with a single entry. The dictionaries in the list provide
            the shape functions for each DV; so a list with N dictionaries
            will result in N DVs. The dictionary keys are global point indices,
            and the values are 3d numpy arrays that prescribe the direction
            of the shape function displacement for that node. The magnitudes
            of the arrays determine how much the FFD point moves with a
            unit change in the DV. If an FFD point is controlled by multiple
            shape DVs, the changes from each shape function is superposed
            in the order shape functions are sorted in the list. The order
            of the shape functions does not matter because the final control
            point location only depends on the shapes and magnitude of the DV.
            However, the order of the shapes must be consistent across processors
            when running in parallel.

        lower : float, or array size (N)
            The lower bound for the variable(s). If a single float is provided,
            it will be applied to all shape variables. If an array is provided,
            it will be applied to each individual shape function.

        upper : float, or array size (N)
            The upper bound for the variable(s). If a single float is provided,
            it will be applied to all shape variables. If an array is provided,
            it will be applied to each individual shape function.

        scale : float, or array size (N)
            The scaling of the variables. A good approximate scale to
            start with is approximately 1.0/(upper-lower). This gives
            variables that are of order ~1.0. If a single value is provided,
            it will be applied to all shape functions.

        config : str or list
            Define what configurations this design variable will be applied to
            Use a string for a single configuration or a list for multiple
            configurations. The default value of None implies that the design
            variable applies to *ALL* configurations.

        Returns
        -------
        N : int
            The number of design variables added.

        Examples
        --------
        We can add two shape functions as follows. The first shape moves the FFD control points
        on indices 0,0,0 and 0,0,1 together in the +y direction. A value of 1.0 for this DV will
        result in these points moving by 1 distance unit. The second shape moves the point
        at 1,0,0 in the same direction and two other points at 1,0,1 and 2,0,1 in the same direction
        but by half the magnitude.

            >>> lidx = DVGeo.getLocalIndex(0)
            >>> dir_up = np.array([0.0, 1.0, 0.0])
            >>> shape_1 = {lidx[0, 0, 0]: dir_up, lidx[0, 0, 1]: dir_up}
            >>> shape_2 = {lidx[1, 0, 0]: dir_up, lidx[1, 0, 1]: dir_up * 0.5, lidx[2, 0, 1]: dir_up * 0.5, }
            >>> shapes = [shape_1, shape_2]
            >>> DVGeo.addShapeFunctionDV("shape_func", shapes)

        """
        if self.name is not None:
            dvName = self.name + "_" + dvName

        if isinstance(config, str):
            config = [config]

        # convert the input shapes to a list if a single dictionary is provided.
        if isinstance(shapes, dict):
            shapes = [shapes]

        # this is treated the same way as local DVs
        self.DV_listLocal[dvName] = geoDVShapeFunc(dvName, shapes, lower, upper, scale, config)

        return self.DV_listLocal[dvName].nVal

    def getSymmetricCoefList(self, volList=None, pointSelect=None, tol=1e-8, getSymmPlane=False):
        """
        Determine the pairs of coefs that need to be constrained for symmetry.

        Parameters
        ----------
        volList : list
            Use the control points on the volume indices given in volList

        pointSelect : pointSelect object. Default is None Use a
            pointSelect object to select a subset of the total number
            of control points. See the documentation for the
            pointSelect class in geo_utils.
        tol : float
              Tolerance for ignoring nodes around the symmetry plane. These should be
              merged by the network/connectivity anyway
        getSymmPlane : bool
              If this flag is set to True, we also return the points on the symmetry plane
              for all volumes. e.g. a reduced point on the symmetry plane with the same
              indices on both volumes will show up as the same value in both arrays. This
              is useful when determining the indices to ignore when adding pointsets. The
              default behavior will not include the points exactly on the symmetry plane.
              this is more useful for adding them as linear constraints

        Returns
        -------
        indSetA : list of ints
                  One half of the coefs to be constrained

        indSetB : list of ints
                  Other half of the coefs to be constrained
        """

        if self.FFD.symmPlane is None:
            # nothing to be done
            indSetA = []
            indSetB = []
        else:
            # get the direction of the symmetry plane
            if self.FFD.symmPlane.lower() == "x":
                index = 0
            elif self.FFD.symmPlane.lower() == "y":
                index = 1
            elif self.FFD.symmPlane.lower() == "z":
                index = 2

            # get the points to be matched up
            if pointSelect is not None:
                pts, ind = pointSelect.getPoints(self.FFD.coef)
            elif volList is not None:
                volListTmp = []
                for vol in volList:
                    volListTmp.append(vol)
                for vol in volList:
                    volListTmp.append(vol + self.FFD.nVol // 2)
                volList = volListTmp

                volList = np.atleast_1d(volList).astype("int")
                ind = []
                for iVol in volList:
                    ind.extend(self.FFD.topo.lIndex[iVol].flatten())
                ind = geo_utils.unique(ind)
                pts = self.FFD.coef[ind]
            else:
                # Just take'em all
                ind = np.arange(len(self.FFD.coef))
                pts = self.FFD.coef

            # Create the base points for the KD tree search. We will take the abs
            # value of the symmetry direction, that way when we search we will get
            # back index pairs which is what we want.
            baseCoords = copy.copy(pts)
            baseCoords[:, index] = abs(baseCoords[:, index])

            # now use the baseCoords to create a KD tree
            # so we can use it to find the unique nodes
            tree = cKDTree(baseCoords)

            # Now search through the +ve half of the points, ignoring anything within
            # tol of the symmetry plane to find pairs
            indSetA = []
            indSetB = []
            for pt in pts:
                if pt[index] > tol:
                    # Now find any matching nodes within tol. there should be 2 and
                    # only 2 if the mesh is symmetric
                    Ind = tree.query_ball_point(pt, tol)  # should this be a separate tol
                    if len(Ind) == 2:
                        # check which point is on which side
                        if pts[Ind[0], index] > 0:
                            # first one is on the primary side
                            indSetA.append(Ind[0])
                            indSetB.append(Ind[1])
                        else:
                            # flip the order
                            indSetA.append(Ind[1])
                            indSetB.append(Ind[0])
                    else:
                        raise Error("more than 2 coefs found that match pt")

                elif (abs(pt[index]) < tol) and getSymmPlane:
                    # this point is on the symmetry plane
                    # if everything went right so far, this should return only one point
                    Ind = tree.query_ball_point(pt, tol)
                    if len(Ind) == 1:
                        indSetA.append(Ind[0])
                        indSetB.append(Ind[0])
                    else:
                        raise Error("more than 1 coefs found that match pt on symmetry plane")

        return indSetA, indSetB

    def setDesignVars(self, dvDict):
        """
        Standard routine for setting design variables from a design
        variable dictionary.

        Parameters
        ----------
        dvDict : dict
            Dictionary of design variables. The keys of the dictionary
            must correspond to the design variable names. Any
            additional keys in the dictionary are simply ignored.
        """

        # Coefficients must be complexifed from here on if complex
        if self.complex:
            self._finalize()
            self._complexifyCoef()

        if self.useComposite:
            dvDict = self.mapXDictToDVGeo(dvDict)

        for key in dvDict:
            if key in self.DV_listGlobal:
                vals_to_set = np.atleast_1d(dvDict[key]).astype("D")
                if len(vals_to_set) != self.DV_listGlobal[key].nVal:
                    raise Error(
                        f"Incorrect number of design variables for DV: {key}.\n"
                        + f"Expecting {self.DV_listGlobal[key].nVal} variables but received {len(vals_to_set)}"
                    )

                self.DV_listGlobal[key].value = vals_to_set

            if key in self.DV_listLocal:
                vals_to_set = np.atleast_1d(dvDict[key]).astype("D")
                if len(vals_to_set) != self.DV_listLocal[key].nVal:
                    raise Error(
                        f"Incorrect number of design variables for DV: {key}.\n"
                        + f"Expecting {self.DV_listLocal[key].nVal} variables but received {len(vals_to_set)}"
                    )
                self.DV_listLocal[key].value = vals_to_set

            if key in self.DV_listSectionLocal:
                vals_to_set = np.atleast_1d(dvDict[key]).astype("D")
                if len(vals_to_set) != self.DV_listSectionLocal[key].nVal:
                    raise Error(
                        f"Incorrect number of design variables for DV: {key}.\n"
                        + f"Expecting {self.DV_listSectionLocal[key].nVal} variables but received {len(vals_to_set)}"
                    )
                self.DV_listSectionLocal[key].value = vals_to_set

            if key in self.DV_listSpanwiseLocal:
                vals_to_set = np.atleast_1d(dvDict[key]).astype("D")
                if len(vals_to_set) != self.DV_listSpanwiseLocal[key].nVal:
                    raise Error(
                        f"Incorrect number of design variables for DV: {key}.\n"
                        + f"Expecting {self.DV_listSpanwiseLocal[key].nVal} variables but received {len(vals_to_set)}"
                    )
                self.DV_listSpanwiseLocal[key].value = vals_to_set

            # Jacobians are, in general, no longer up to date
            self.zeroJacobians(self.ptSetNames)

        # Flag all the pointSets as not being up to date:
        for pointSet in self.updated:
            self.updated[pointSet] = False

        # also flag the dCoefdDV as out of date
        self.dCoefdDVUpdated = False

        # Now call setValues on the children. This way the
        # variables will be set on the children
        for child in self.children.values():
            child.setDesignVars(dvDict)

    def zeroJacobians(self, ptSetNames):
        """
        set stored jacobians to None for ptSetNames

        Parameters
        ----------
        ptSetNames : list
            list of ptSetNames to zero the jacobians.
        """
        for name in ptSetNames:
            self.JT[name] = None  # J is no longer up to date

    def getValues(self):
        """
        Generic routine to return the current set of design
        variables. Values are returned in a dictionary format
        that would be suitable for a subsequent call to :func:`setDesignVars`

        Returns
        -------
        dvDict : dict
            Dictionary of design variables
        """

        dvDict = {}
        for key in self.DV_listGlobal:
            dvDict[key] = self.DV_listGlobal[key].value

        # and now the local DVs
        for key in self.DV_listLocal:
            dvDict[key] = self.DV_listLocal[key].value

        # and now the section local DVs
        for key in self.DV_listSectionLocal:
            dvDict[key] = self.DV_listSectionLocal[key].value

        # and now the Spanwise local DVs
        for key in self.DV_listSpanwiseLocal:
            dvDict[key] = self.DV_listSpanwiseLocal[key].value

        # Now call getValues on the children. This way the
        # returned dictionary will include the variables from
        # the children
        for child in self.children.values():
            childdvDict = child.getValues()
            dvDict.update(childdvDict)

        if self.useComposite:
            dvDict = self.mapXDictToComp(dvDict)

        # cast DVs to real if we are in real mode
        if not self.complex:
            for key, val in dvDict.items():
                dvDict[key] = val.real

        return dvDict

    def extractCoef(self, axisID):
        """Extract the coefficients for the selected reference
        axis. This should be used only inside design variable functions"""

        axisNumber = self._getAxisNumber(axisID)
        C = np.zeros((len(self.refAxis.topo.lIndex[axisNumber]), 3), self.coef.dtype)

        C[:, 0] = np.take(self.coef[:, 0], self.refAxis.topo.lIndex[axisNumber])
        C[:, 1] = np.take(self.coef[:, 1], self.refAxis.topo.lIndex[axisNumber])
        C[:, 2] = np.take(self.coef[:, 2], self.refAxis.topo.lIndex[axisNumber])

        return C

    def restoreCoef(self, coef, axisID):
        """Restore the coefficients for the selected reference
        axis. This should be used inside design variable functions"""

        # Reset
        axisNumber = self._getAxisNumber(axisID)
        np.put(self.coef[:, 0], self.refAxis.topo.lIndex[axisNumber], coef[:, 0])
        np.put(self.coef[:, 1], self.refAxis.topo.lIndex[axisNumber], coef[:, 1])
        np.put(self.coef[:, 2], self.refAxis.topo.lIndex[axisNumber], coef[:, 2])

    def extractS(self, axisID):
        """Extract the parametric positions of the control
        points. This is usually used in conjunction with extractCoef()"""
        axisNumber = self._getAxisNumber(axisID)
        return self.refAxis.curves[axisNumber].s.copy()

    def _getAxisNumber(self, axisID):
        """Get the sequential axis number from the name tag axisID"""
        try:
            return list(self.axis.keys()).index(axisID)
        except IndexError as e:
            raise Error("'The 'axisID' was invalid!") from e

    def updateCalculations(self, new_pts, isComplex, config):
        """
        The core update routine. pulled out here to eliminate duplication between update and
        update_deriv.
        """

        if self.isChild:
            # If this is a child, update the links between the ref axis and the
            # coefficients on the nested FFD now that the nested FFD has been
            # moved.
            # **Important**: this expects the FFD coef to be clean on this level,
            # meaning that the only changes to FFD.coef can be coming from
            # higher levels.

            # just use complex dtype here. we will convert to real in the end
            self.links_x = self.links_x.astype("D")

            for ipt in range(self.nPtAttach):
                base_pt = self.refAxis.curves[self.curveIDs[ipt]](self.links_s[ipt])
                self.links_x[ipt] = self.FFD.coef[self.ptAttachInd[ipt], :] - base_pt

        # Run Global Design Vars
        for key in self.DV_listGlobal:
            self.DV_listGlobal[key](self, config)

        # update the reference axis now that the new global vars have been run
        self.refAxis.coef = self.coef.copy()
        self.refAxis._updateCurveCoef()

        for ipt in range(self.nPtAttach):
            base_pt = self.refAxis.curves[self.curveIDs[ipt]](self.links_s[ipt])
            # Variables for rotType = 0 rotation + scaling
            ang = self.axis[self.curveIDNames[ipt]]["rot0ang"]
            ax_dir = self.axis[self.curveIDNames[ipt]]["rot0axis"]

            scale = self.scale[self.curveIDNames[ipt]](self.links_s[ipt])
            scale_x = self.scale_x[self.curveIDNames[ipt]](self.links_s[ipt])
            scale_y = self.scale_y[self.curveIDNames[ipt]](self.links_s[ipt])
            scale_z = self.scale_z[self.curveIDNames[ipt]](self.links_s[ipt])

            rotType = self.axis[self.curveIDNames[ipt]]["rotType"]
            if rotType == 0:
                bp_ = np.copy(base_pt)  # copy of original pointset - will not be rotated

                deriv = self.refAxis.curves[self.curveIDs[ipt]].getDerivative(self.links_s[ipt])
                deriv /= geo_utils.euclideanNorm(deriv)  # Normalize
                new_vec = -np.cross(deriv, self.links_n[ipt])

                if isComplex:
                    new_pts[ipt] = bp_ + new_vec * scale  # using "unrotated" bp_ vector
                else:
                    new_pts[ipt] = np.real(bp_ + new_vec * scale)

                if isinstance(ang, (float, int)):  # rotation active only if a non-default value is provided
                    ang *= np.pi / 180  # conv to [rad]
                    # Rotating the FFD according to inputs to be aligned with main sys ref
                    nv_ = np.copy(new_vec)
                    new_vec = geo_utils.rotVbyW(nv_, ax_dir, ang)

                # Apply scaling
                new_vec[0] *= scale_x
                new_vec[1] *= scale_y
                new_vec[2] *= scale_z

                if isinstance(ang, (float, int)):
                    # Rotating back the scaled pointset to its original position
                    nv_rot = np.copy(new_vec)  # nv_rot is scaled and rotated
                    new_vec = geo_utils.rotVbyW(nv_rot, ax_dir, -ang)

                new_vec = geo_utils.rotVbyW(
                    new_vec, deriv, self.rot_theta[self.curveIDNames[ipt]](self.links_s[ipt]) * np.pi / 180
                )

                if isComplex:
                    new_pts[ipt] = bp_ + new_vec
                else:
                    new_pts[ipt] = np.real(bp_ + new_vec)

            else:
                rotX = geo_utils.rotxM(self.rot_x[self.curveIDNames[ipt]](self.links_s[ipt]))
                rotY = geo_utils.rotyM(self.rot_y[self.curveIDNames[ipt]](self.links_s[ipt]))
                rotZ = geo_utils.rotzM(self.rot_z[self.curveIDNames[ipt]](self.links_s[ipt]))

                D = self.links_x[ipt]

                rotM = self._getRotMatrix(rotX, rotY, rotZ, rotType)

                # if necessary, assign rotation matrix for each ffd coef
                if self.coefRotM is not None:
                    attachedPoint = self.ptAttachInd[ipt]
                    if isComplex:
                        self.coefRotM[attachedPoint] = rotM
                    else:
                        self.coefRotM[attachedPoint] = np.real(rotM)

                D = np.dot(rotM, D)
                if rotType == 7:
                    # only apply the theta rotations in certain cases
                    deriv = self.refAxis.curves[self.curveIDs[ipt]].getDerivative(self.links_s[ipt])
                    deriv /= geo_utils.euclideanNorm(deriv)  # Normalize
                    D = geo_utils.rotVbyW(
                        D, deriv, np.pi / 180 * self.rot_theta[self.curveIDNames[ipt]](self.links_s[ipt])
                    )

                elif rotType == 8:
                    varname = self.axis[self.curveIDNames[ipt]]["rotAxisVar"]
                    slVar = self.DV_listSectionLocal[varname]
                    attachedPoint = self.ptAttachInd[ipt]
                    W = slVar.sectionTransform[slVar.sectionLink[attachedPoint]][:, 2]
                    D = geo_utils.rotVbyW(D, W, np.pi / 180 * self.rot_theta[self.curveIDNames[ipt]](self.links_s[ipt]))

                D[0] *= scale_x
                D[1] *= scale_y
                D[2] *= scale_z

                if isComplex:
                    new_pts[ipt] = base_pt + D * scale
                else:
                    new_pts[ipt] = np.real(base_pt + D * scale)

    def update(self, ptSetName, childDelta=True, config=None):
        """
        This is the main routine for returning coordinates that have
        been updated by design variables.

        Parameters
        ----------
        ptSetName : str
            Name of point-set to return. This must match ones of the
            given in an :func:`addPointSet()` call.

        childDelta : bool
            Return updates on child as a delta. The user should not
            need to ever change this parameter.

        config : str or list
            Define what configurations this design variable will be applied to
            Use a string for a single configuration or a list for multiple
            configurations. The default value of None implies that the design
            variable applies to *ALL* configurations.

        """
        self.curPtSet = ptSetName
        # We've postponed things as long as we can...do the finalization.
        self._finalize()

        # Make sure coefficients are complex
        self._complexifyCoef()

        # Set all coef Values back to initial values
        if not self.isChild:
            self.FFD.coef = self.origFFDCoef.copy()
            self._setInitialValues()

            for childName, child in self.children.items():
                if len(child.axis) > 0:
                    child._finalize()
                    refaxis_ptSetName = f"{childName}_axis"
                    if refaxis_ptSetName not in self.FFD.embeddedVolumes:
                        self.FFD.attachPoints(child.refAxis.coef, refaxis_ptSetName)
                        self.FFD.calcdPtdCoef(f"{childName}_axis")
        else:
            for childName, child in self.children.items():
                if len(child.axis) > 0:
                    refaxis_ptSetName = f"{childName}_axis"
                    if refaxis_ptSetName not in self.FFD.embeddedVolumes:
                        raise Error(
                            f"refaxis {refaxis_ptSetName} cannot be added to child FFD after child is appended to parent"
                        )

            # Update all coef
            self.FFD._updateVolumeCoef()

            # Evaluate starting pointset
            Xstart = self.FFD.getAttachedPoints(ptSetName)

            if self.complex:
                # Now we have to propagate the complex part through Xstart
                tempCoef = self.FFD.coef.copy().astype("D")
                Xstart = Xstart.astype("D")
                imag_part = np.imag(tempCoef)
                imag_j = 1j

                dPtdCoef = self.FFD.embeddedVolumes[ptSetName].dPtdCoef
                if dPtdCoef is not None:
                    for ii in range(3):
                        Xstart[:, ii] += imag_j * dPtdCoef.dot(imag_part[:, ii])

        # Step 1: Call all the design variables IFF we have ref axis:
        if len(self.axis) > 0:
            if self.complex:
                new_pts = np.zeros((self.nPtAttach, 3), "D")
            else:
                new_pts = np.zeros((self.nPtAttach, 3), "d")

            # Apply the global design variables
            self.updateCalculations(new_pts, isComplex=self.complex, config=config)

            # Put the update FFD points in their proper place
            temp = np.real(new_pts)
            np.put(self.FFD.coef[:, 0], self.ptAttachInd, temp[:, 0])
            np.put(self.FFD.coef[:, 1], self.ptAttachInd, temp[:, 1])
            np.put(self.FFD.coef[:, 2], self.ptAttachInd, temp[:, 2])

        # Now add in the spanwise local DVs
        for key in self.DV_listSpanwiseLocal:
            self.DV_listSpanwiseLocal[key](self.FFD.coef, config)

        # Now add in the section local DVs
        for key in self.DV_listSectionLocal:
            self.DV_listSectionLocal[key](self.FFD.coef, self.coefRotM, config)

        # Now add in the local DVs
        for key in self.DV_listLocal:
            self.DV_listLocal[key](self.FFD.coef, config)

        # Update all coef
        self.FFD._updateVolumeCoef()

        # Evaluate coordinates from the parent
        Xfinal = self.FFD.getAttachedPoints(ptSetName)

        # Propagate the complex part through the volume artificially
        if self.complex:
            # Above, we only took the real part of the coef because
            # _updateVolumeCoef gets rid of it anyway. Here, we need to include
            # the complex part because we want to propagate it through
            tempCoef = self.FFD.coef.copy().astype("D")
            if len(self.axis) > 0:
                np.put(tempCoef[:, 0], self.ptAttachInd, new_pts[:, 0])
                np.put(tempCoef[:, 1], self.ptAttachInd, new_pts[:, 1])
                np.put(tempCoef[:, 2], self.ptAttachInd, new_pts[:, 2])

            # Apply just the complex part of the local variables
            for key in self.DV_listSpanwiseLocal:
                self.DV_listSpanwiseLocal[key].updateComplex(tempCoef, config)
            for key in self.DV_listSectionLocal:
                self.DV_listSectionLocal[key].updateComplex(tempCoef, self.coefRotM, config)
            for key in self.DV_listLocal:
                self.DV_listLocal[key].updateComplex(tempCoef, config)

            Xfinal = Xfinal.astype("D")
            imag_part = np.imag(tempCoef)
            imag_j = 1j

            dPtdCoef = self.FFD.embeddedVolumes[ptSetName].dPtdCoef
            if dPtdCoef is not None:
                for ii in range(3):
                    Xfinal[:, ii] += imag_j * dPtdCoef.dot(imag_part[:, ii])

        # Now loop over the children set the FFD and refAxis control
        # points as evaluated from the parent
        for childName, child in self.children.items():
            child._finalize()
            self.applyToChild(childName)

            if self.complex:
                # need to propagate the sensitivity to the children Xfinal here to do this
                # correctly
                child._complexifyCoef()
                child.FFD.coef = child.FFD.coef.astype("D")

                dXrefdCoef = self.FFD.embeddedVolumes[f"{childName}_axis"].dPtdCoef
                dCcdCoef = self.FFD.embeddedVolumes[f"{childName}_coef"].dPtdCoef

                if dXrefdCoef is not None:
                    for ii in range(3):
                        child.coef[:, ii] += imag_j * dXrefdCoef.dot(imag_part[:, ii])

                if dCcdCoef is not None:
                    for ii in range(3):
                        child.FFD.coef[:, ii] += imag_j * dCcdCoef.dot(imag_part[:, ii])
                child.refAxis.coef = child.coef.copy()
                child.refAxis._updateCurveCoef()

            if ptSetName in child.points:
                # only get this child's contribution if it is active for this pointset
                # we don't skip the other computations for consistency
                Xfinal += child.update(ptSetName, childDelta=True, config=config)

        self._unComplexifyCoef()

        # Finally flag this pointSet as being up to date:
        self.updated[ptSetName] = True

        if self.isChild and childDelta:
            return Xfinal - Xstart
        else:
            # we only check if we need to apply the coordinate transformation
            # and move the pointset to the reference frame of the application,
            # if this is the last pygeo in the chain
            if ptSetName in self.coordXfer:
                Xfinal = self.coordXfer[ptSetName](Xfinal, mode="fwd", applyDisplacement=True)
            return Xfinal

    def applyToChild(self, childName):
        """
        This function is used to apply the changes in the parent FFD to the
        child FFD points and child reference axis points.
        """
        child = self.children[childName]

        # Set FFD points and reference axis points from parent
        child.FFD.coef = self.FFD.getAttachedPoints(f"{childName}_coef")
        child.coef = self.FFD.getAttachedPoints(f"{childName}_axis")

        # Update the reference axes on the child
        child.refAxis.coef = child.coef.copy()
        child.refAxis._updateCurveCoef()

    def convertSensitivityToDict(self, dIdx, out1D=False, useCompositeNames=False):
        """
        This function takes the result of totalSensitivity and
        converts it to a dict for use in pyOptSparse

        Parameters
        ----------
        dIdx : array
           Flattened array of length getNDV(). Generally it comes from
           a call to totalSensitivity()

        out1D : boolean
            If true, creates a 1D array in the dictionary instead of 2D.
            This function is used in the matrix-vector product calculation.

        useCompositeNames : boolean
            Whether the sensitivity dIdx is with respect to the composite DVs or the original DVGeo DVs.
            If False, the returned dictionary will have keys corresponding to the original set of geometric DVs.
            If True,  the returned dictionary will have replace those with a single key corresponding to the composite DV name.

        Returns
        -------
        dIdxDict : dictionary
           Dictionary of the same information keyed by this object's
           design variables
        """

        # compute the various DV offsets
        DVCountGlobal, DVCountLocal, DVCountSecLoc, DVCountSpanLoc = self._getDVOffsets()

        i = DVCountGlobal
        dIdxDict = {}
        for key in self.DV_listGlobal:
            dv = self.DV_listGlobal[key]
            if out1D:
                dIdxDict[dv.name] = np.ravel(dIdx[:, i : i + dv.nVal])
            else:
                dIdxDict[dv.name] = dIdx[:, i : i + dv.nVal]
            i += dv.nVal

        i = DVCountSpanLoc
        for key in self.DV_listSpanwiseLocal:
            dv = self.DV_listSpanwiseLocal[key]
            if out1D:
                dIdxDict[dv.name] = np.ravel(dIdx[:, i : i + dv.nVal])
            else:
                dIdxDict[dv.name] = dIdx[:, i : i + dv.nVal]
            i += dv.nVal

        i = DVCountSecLoc
        for key in self.DV_listSectionLocal:
            dv = self.DV_listSectionLocal[key]
            if out1D:
                dIdxDict[dv.name] = np.ravel(dIdx[:, i : i + dv.nVal])
            else:
                dIdxDict[dv.name] = dIdx[:, i : i + dv.nVal]
            i += dv.nVal

        i = DVCountLocal
        for key in self.DV_listLocal:
            dv = self.DV_listLocal[key]
            if out1D:
                dIdxDict[dv.name] = np.ravel(dIdx[:, i : i + dv.nVal])
            else:
                dIdxDict[dv.name] = dIdx[:, i : i + dv.nVal]

            i += dv.nVal

        # Add in child portion
        for child in self.children.values():
            childdIdx = child.convertSensitivityToDict(dIdx, out1D=out1D, useCompositeNames=useCompositeNames)
            # update the total sensitivities with the derivatives from the child
            for key in childdIdx:
                if key in dIdxDict.keys():
                    dIdxDict[key] += childdIdx[key]
                else:
                    dIdxDict[key] = childdIdx[key]

        # replace other names with user
        if useCompositeNames and self.useComposite:
            array = []
            for _key, val in dIdxDict.items():
                array.append(val)
            array = np.hstack(array)
            dIdxDict = {self.DVComposite.name: array}

        return dIdxDict

    def convertDictToSensitivity(self, dIdxDict):
        """
        This function performs the reverse operation of
        convertSensitivityToDict(); it transforms the dictionary back
        into an array. This function is important for the matrix-free
        interface.

        Parameters
        ----------
        dIdxDict : dictionary
           Dictionary of information keyed by this object's
           design variables

        Returns
        -------
        dIdx : array
           Flattened array of length getNDV().
        """
        DVCountGlobal, DVCountLocal, DVCountSecLoc, DVCountSpanLoc = self._getDVOffsets()
        dIdx = np.zeros(self.nDV_T, self.dtype)
        i = DVCountGlobal
        for key in self.DV_listGlobal:
            dv = self.DV_listGlobal[key]
            dIdx[i : i + dv.nVal] = dIdxDict[dv.name]
            i += dv.nVal

        i = DVCountLocal
        for key in self.DV_listLocal:
            dv = self.DV_listLocal[key]
            dIdx[i : i + dv.nVal] = dIdxDict[dv.name]
            i += dv.nVal

        i = DVCountSecLoc
        for key in self.DV_listSectionLocal:
            dv = self.DV_listSectionLocal[key]
            dIdx[i : i + dv.nVal] = dIdxDict[dv.name]
            i += dv.nVal

        i = DVCountSpanLoc
        for key in self.DV_listSpanwiseLocal:
            dv = self.DV_listSpanwiseLocal[key]
            dIdx[i : i + dv.nVal] = dIdxDict[dv.name]
            i += dv.nVal

        # Note: not sure if this works with (multiple) sibling child FFDs
        for child in self.children.values():
            childdIdx = child.convertDictToSensitivity(dIdxDict)
            # update the total sensitivities with the derivatives from the child
            dIdx += childdIdx
        return dIdx

    def getVarNames(self, pyOptSparse=False):
        """
        Return a list of the design variable names. This is typically
        used when specifying a wrt= argument for pyOptSparse.

        Parameters
        ----------
        pyOptSparse : bool
            Flag to specify whether the DVs returned should be those in the optProb or those internal to DVGeo.
            Only relevant if using composite DVs.

        Examples
        --------
        optProb.addCon(.....wrt=DVGeo.getVarNames())
        """
        if not pyOptSparse or not self.useComposite:
            names = list(self.DV_listGlobal.keys())
            names.extend(list(self.DV_listLocal.keys()))
            names.extend(list(self.DV_listSectionLocal.keys()))
            names.extend(list(self.DV_listSpanwiseLocal.keys()))
        else:
            names = [self.DVComposite.name]

        # Call the children recursively
        for child in self.children.values():
            names.extend(child.getVarNames())

        return names

    def totalSensitivity(self, dIdpt, ptSetName, comm=None, config=None):
        r"""
        This function computes sensitivity information.

        Specifically, it computes the following:
        :math:`\frac{dX_{pt}}{dX_{DV}}^T \frac{dI}{d_{pt}}`

        Parameters
        ----------
        dIdpt : array of size (Npt, 3) or (N, Npt, 3)

            This is the total derivative of the objective or function
            of interest with respect to the coordinates in
            'ptSetName'. This can be a single array of size (Npt, 3)
            **or** a group of N vectors of size (Npt, 3, N). If you
            have many to do, it is faster to do many at once.

        ptSetName : str
            The name of set of points we are dealing with

        comm : MPI.IntraComm
            The communicator to use to reduce the final derivative. If
            comm is None, no reduction takes place.

        config : str or list
            Define what configurations this design variable will be applied to
            Use a string for a single configuration or a list for multiple
            configurations. The default value of None implies that the design
            variable applies to *ALL* configurations.


        Returns
        -------
        dIdxDict : dic
            The dictionary containing the derivatives, suitable for
            pyOptSparse

        Notes
        -----
        The ``child`` and ``nDVStore`` options are only used
        internally and should not be changed by the user.
        """

        # Make dIdpt at least 3D
        if len(dIdpt.shape) == 2:
            dIdpt = np.array([dIdpt])
        N = dIdpt.shape[0]

        # apply the coordinate transformation on dIdpt if this pointset has it.
        if ptSetName in self.coordXfer:
            # loop over functions
            for ifunc in range(N):
                # its important to remember that dIdpt are vector-like values,
                # so we don't apply the transformations and only the rotations!
                dIdpt[ifunc] = self.coordXfer[ptSetName](dIdpt[ifunc], mode="bwd", applyDisplacement=False)

        # generate the total Jacobian self.JT
        self.computeTotalJacobian(ptSetName, config=config)

        # now that we have self.JT compute the Mat-Mat multiplication
        nDV = self._getNDV()
        dIdx_local = np.zeros((N, nDV), "d")
        for i in range(N):
            if self.JT[ptSetName] is not None:
                dIdx_local[i, :] = self.JT[ptSetName].dot(dIdpt[i, :, :].flatten())

        if comm:  # If we have a comm, globaly reduce with sum
            dIdx = comm.allreduce(dIdx_local, op=MPI.SUM)
        else:
            dIdx = dIdx_local

        if self.useComposite:
            dIdx = self.mapSensToComp(dIdx)

        # Now convert to dict:
        dIdx = self.convertSensitivityToDict(dIdx, useCompositeNames=True)

        return dIdx

    def totalSensitivityProd(self, vec, ptSetName, config=None):
        r"""
        This function computes sensitivity information.

        Specifically, it computes the following:
        :math:`\frac{dX_{pt}}{dX_{DV}} \times\mathrm{vec}`

        This is useful for forward AD mode.

        Parameters
        ----------
        vec : dictionary whose keys are the design variable names, and whose
              values are the derivative seeds of the corresponding design variable.

        ptSetName : str
            The name of set of points we are dealing with

        config : str or list
            Define what configurations this design variable will be applied to
            Use a string for a single configuration or a list for multiple
            configurations. The default value of None implies that the design
            variable applies to *ALL* configurations.

        Returns
        -------
        xsdot : array (Nx3) -> Array with derivative seeds of the surface nodes.
        """

        self.computeTotalJacobian(ptSetName, config=config)  # This computes and updates self.JT

        names = self.getVarNames()
        newvec = np.zeros(self.getNDV(), self.dtype)

        i = 0
        missingVars = set()  # set of variables
        for vecKey in vec:
            # check if the seed DV is actually a design variable for the DVGeo object
            if vecKey not in names:
                raise Error(f"{vecKey} is not a design variable, the full list is:{names}")

        DVGeoList = self.getFlattenedChildren()

        # iterate over parent and children/grandchildren FFDs
        for geoObj in DVGeoList:
            for key in names:
                if key in geoObj.DV_listGlobal:
                    dv = geoObj.DV_listGlobal[key]
                    missingVars.discard(key)  # remove DV from missing list, if present
                elif key in geoObj.DV_listSpanwiseLocal:
                    dv = geoObj.DV_listSpanwiseLocal[key]
                    missingVars.discard(key)
                elif key in geoObj.DV_listSectionLocal:
                    dv = geoObj.DV_listSectionLocal[key]
                    missingVars.discard(key)
                elif key in geoObj.DV_listLocal:
                    dv = geoObj.DV_listLocal[key]
                    missingVars.discard(key)
                else:
                    # keep track of DVs which are in the full name list but not in this DVGeo object
                    missingVars.add(key)
                    continue

                if key in vec:
                    newvec[i : i + dv.nVal] = vec[key]  # Update the DV vector with the seed

                i += dv.nVal  # update the starting position in the vector update for the next key

        if missingVars:
            # if a DV name is listed by getVarNames() but was not found in the previous loop then something is wrong...
            raise Error(f"The following DV did not belong to any DVGeo object: {missingVars}")

        # perform the product
        if self.JT[ptSetName] is None:
            xsdot = np.zeros((0, 3))
        else:
            xsdot = self.JT[ptSetName].T.dot(newvec)
            xsdot.reshape(len(xsdot) // 3, 3)

            # check if we have a coordinate transformation on this ptset
            if ptSetName in self.coordXfer:
                # its important to remember that dIdpt are vector-like values,
                # so we don't apply the transformations and only the rotations!
                xsdot = self.coordXfer[ptSetName](xsdot, mode="fwd", applyDisplacement=False)

            # Maybe this should be:
            # xsdot = xsdot.reshape(len(xsdot)//3, 3)

        return xsdot

    def totalSensitivityTransProd(self, vec, ptSetName, config=None):
        r"""
        This function computes sensitivity information.

        Specifically, it computes the following:
        :math:`\frac{dX_{pt}}{dX_{DV}}^T \times\mathrm{vec}`

        This is useful for reverse AD mode.

        Parameters
        ----------
        dIdpt : array of size (Npt, 3) or (N, Npt, 3)

            This is the total derivative of the objective or function
            of interest with respect to the coordinates in
            'ptSetName'. This can be a single array of size (Npt, 3)
            **or** a group of N vectors of size (Npt, 3, N). If you
            have many to do, it is faster to do many at once.

        ptSetName : str
            The name of set of points we are dealing with

        comm : MPI.IntraComm
            The communicator to use to reduce the final derivative. If
            comm is None, no reduction takes place.

        config : str or list
            Define what configurations this design variable will be applied to
            Use a string for a single configuration or a list for multiple
            configurations. The default value of None implies that the design
            variable applies to *ALL* configurations.

        Returns
        -------
        dIdxDict : dic
            The dictionary containing the derivatives, suitable for
            pyOptSparse

        Notes
        -----
        The ``child`` and ``nDVStore`` options are only used
        internally and should not be changed by the user.
        """

        self.computeTotalJacobian(ptSetName, config=config)

        # perform the product
        if self.JT[ptSetName] is None:
            xsdot = np.zeros((0, 3))
        else:
            # check if we have a coordinate transformation on this ptset
            if ptSetName in self.coordXfer:
                # its important to remember that dIdpt are vector-like values,
                # so we don't apply the transformations and only the rotations!
                vec = self.coordXfer[ptSetName](vec, mode="bwd", applyDisplacement=False)

            xsdot = self.JT[ptSetName].dot(np.ravel(vec))

        # Pack result into dictionary
        xsdict = {}
        names = self.getVarNames()
        i = 0
        for key in names:
            if key in self.DV_listGlobal:
                dv = self.DV_listGlobal[key]
            elif key in self.DV_listSpanwiseLocal:
                dv = self.DV_listSpanwiseLocal[key]
            elif key in self.DV_listSectionLocal:
                dv = self.DV_listSectionLocal[key]
            else:
                dv = self.DV_listLocal[key]
            xsdict[key] = xsdot[i : i + dv.nVal]
            i += dv.nVal

        return xsdict

    def computeDVJacobian(self, config=None):
        """
        return dCoefdDV for a given config
        """

        # if dCoefdDV is not out of date, return immediately
        if self.dCoefdDVUpdated:
            return self.dCoefdDV

        # These routines are not recursive. They compute the derivatives at this level and
        # pass information down one level for the next pass call from the routine above

        # This is going to be DENSE in general
        J_attach = self._attachedPtJacobian(config=config)

        # Compute local normal jacobian
        J_spanwiselocal = self._spanwiselocalDVJacobian(config=config)

        # Compute local normal jacobian
        J_sectionlocal = self._sectionlocalDVJacobian(config=config)

        # This is the sparse jacobian for the local DVs that affect
        # Control points directly.
        J_local = self._localDVJacobian(config=config)

        # this is the jacobian from accumulated derivative dependence from parent to child
        J_casc = self._cascadedDVJacobian(config=config)

        dCoefdDV = None

        # add them together
        if J_attach is not None:
            dCoefdDV = sparse.lil_matrix(J_attach)

        if J_spanwiselocal is not None:
            if dCoefdDV is None:
                dCoefdDV = sparse.lil_matrix(J_spanwiselocal)
            else:
                dCoefdDV += J_spanwiselocal

        if J_sectionlocal is not None:
            if dCoefdDV is None:
                dCoefdDV = sparse.lil_matrix(J_sectionlocal)
            else:
                dCoefdDV += J_sectionlocal

        if J_local is not None:
            if dCoefdDV is None:
                dCoefdDV = sparse.lil_matrix(J_local)
            else:
                dCoefdDV += J_local

        if J_casc is not None:
            if dCoefdDV is None:
                dCoefdDV = sparse.lil_matrix(J_casc)
            else:
                dCoefdDV += J_casc

        self.dCoefdDV = dCoefdDV
        self.dCoefdDVUpdated = True

        return dCoefdDV

    def computeTotalJacobian(self, ptSetName, config=None):
        """Return the total point jacobian in CSR format since we
        need this for TACS"""

        # Finalize the object, if not done yet
        self._finalize()
        self.curPtSet = ptSetName

        if self.JT[ptSetName] is not None:
            return

        # compute the derivatives of the coefficients of this level wrt all of the design
        # variables at this level and all levels above
        dCoefdDV = self.computeDVJacobian(config=config)

        # now get the derivative of the points for this level wrt the coefficients(dPtdCoef)
        if self.FFD.embeddedVolumes[ptSetName].dPtdCoef is not None:
            dPtdCoef = self.FFD.embeddedVolumes[ptSetName].dPtdCoef.tocoo()
            # We have a slight problem...dPtdCoef only has the shape
            # functions, so it size Npt x Coef. We need a matrix of
            # size 3*Npt x 3*nCoef, where each non-zero entry of
            # dPtdCoef is replaced by value * 3x3 Identity matrix.

            # Extract IJV Triplet from dPtdCoef
            row = dPtdCoef.row
            col = dPtdCoef.col
            data = dPtdCoef.data

            new_row = np.zeros(3 * len(row), "int")
            new_col = np.zeros(3 * len(row), "int")
            new_data = np.zeros(3 * len(row))

            # Loop over each entry and expand:
            for j in range(3):
                new_data[j::3] = data
                new_row[j::3] = row * 3 + j
                new_col[j::3] = col * 3 + j

            # Size of New Matrix:
            Nrow = dPtdCoef.shape[0] * 3
            Ncol = dPtdCoef.shape[1] * 3

            # Create new matrix in coo-dinate format and convert to csr
            new_dPtdCoef = sparse.coo_matrix((new_data, (new_row, new_col)), shape=(Nrow, Ncol)).tocsr()

            # Do Sparse Mat-Mat multiplication and resort indices
            if dCoefdDV is not None:
                self.JT[ptSetName] = (dCoefdDV.T * new_dPtdCoef.T).tocsr()
                self.JT[ptSetName].sort_indices()

            # Add in child portion
            for childName, child in self.children.items():
                # Reset control points on child for child link derivatives
                self.applyToChild(childName)

                if ptSetName in child.points:
                    child.computeTotalJacobian(ptSetName, config=config)

                    if self.JT[ptSetName] is not None:
                        self.JT[ptSetName] = self.JT[ptSetName] + child.JT[ptSetName]
                    else:
                        self.JT[ptSetName] = child.JT[ptSetName]
        else:
            self.JT[ptSetName] = None

    def computeTotalJacobianCS(self, ptSetName, config=None):
        """Return the total point jacobian in CSR format since we
        need this for TACS"""

        self._finalize()
        self.curPtSet = ptSetName

        if self.JT[ptSetName] is not None:
            return

        if self.isChild:
            refFFDCoef = copy.copy(self.FFD.coef)
            refCoef = copy.copy(self.coef)

        if self.nPts[ptSetName] is None:
            self.nPts[ptSetName] = len(self.update(ptSetName).flatten())
        for child in self.children.values():
            child.nPts[ptSetName] = self.nPts[ptSetName]

        DVGlobalCount, DVLocalCount, DVSecLocCount, DVSpanLocCount = self._getDVOffsets()

        h = 1e-40j

        self.JT[ptSetName] = np.zeros([self.nDV_T, self.nPts[ptSetName]])
        self._complexifyCoef()
        for key in self.DV_listGlobal:
            for j in range(self.DV_listGlobal[key].nVal):
                if self.isChild:
                    self.FFD.coef = refFFDCoef.copy()
                    self.coef = refCoef.copy()
                    self.refAxis.coef = refCoef.copy()
                    self.refAxis._updateCurveCoef()

                refVal = self.DV_listGlobal[key].value[j]

                self.DV_listGlobal[key].value[j] += h

                deriv = np.imag(self._update_deriv_cs(ptSetName, config=config).flatten()) / np.imag(h)

                self.JT[ptSetName][DVGlobalCount, :] = deriv

                DVGlobalCount += 1
                self.DV_listGlobal[key].value[j] = refVal

        self._unComplexifyCoef()
        for key in self.DV_listSpanwiseLocal:
            for j in range(self.DV_listSpanwiseLocal[key].nVal):
                if self.isChild:
                    self.FFD.coef = refFFDCoef.copy()
                    self.coef = refCoef.copy()
                    self.refAxis.coef = refCoef.copy()
                    self.refAxis._updateCurveCoef()

                refVal = self.DV_listSpanwiseLocal[key].value[j]

                self.DV_listSpanwiseLocal[key].value[j] += h
                deriv = np.imag(self._update_deriv_cs(ptSetName, config=config).flatten()) / np.imag(h)

                self.JT[ptSetName][DVSpanLocCount, :] = deriv

                DVSpanLocCount += 1
                self.DV_listSpanwiseLocal[key].value[j] = refVal

        for key in self.DV_listSectionLocal:
            for j in range(self.DV_listSectionLocal[key].nVal):
                if self.isChild:
                    self.FFD.coef = refFFDCoef.copy()
                    self.coef = refCoef.copy()
                    self.refAxis.coef = refCoef.copy()
                    self.refAxis._updateCurveCoef()

                refVal = self.DV_listSectionLocal[key].value[j]

                self.DV_listSectionLocal[key].value[j] += h
                deriv = np.imag(self._update_deriv_cs(ptSetName, config=config).flatten()) / np.imag(h)

                self.JT[ptSetName][DVSecLocCount, :] = deriv

                DVSecLocCount += 1
                self.DV_listSectionLocal[key].value[j] = refVal

        for key in self.DV_listLocal:
            for j in range(self.DV_listLocal[key].nVal):
                if self.isChild:
                    self.FFD.coef = refFFDCoef.copy()
                    self.coef = refCoef.copy()
                    self.refAxis.coef = refCoef.copy()
                    self.refAxis._updateCurveCoef()

                refVal = self.DV_listLocal[key].value[j]

                self.DV_listLocal[key].value[j] += h
                deriv = np.imag(self._update_deriv_cs(ptSetName, config=config).flatten()) / np.imag(h)

                self.JT[ptSetName][DVLocalCount, :] = deriv

                DVLocalCount += 1
                self.DV_listLocal[key].value[j] = refVal

        for childName, child in self.children.items():
            child._finalize()

            # In the updates applied previously, the FFD points on the children
            # will have been set as deltas. We need to set them as absolute
            # coordinates based on the changes in the parent before moving down
            # to the next level
            self.applyToChild(childName)

            # Now get jacobian from child and add to parent jacobian
            child.computeTotalJacobianCS(ptSetName, config=config)
            self.JT[ptSetName] = self.JT[ptSetName] + child.JT[ptSetName]

    def addVariablesPyOpt(
        self,
        optProb,
        globalVars=True,
        localVars=True,
        sectionlocalVars=True,
        spanwiselocalVars=True,
        ignoreVars=None,
        freezeVars=None,
    ):
        """
        Add the current set of variables to the optProb object.

        Parameters
        ----------
        optProb : pyOpt_optimization class
            Optimization problem definition to which variables are added

        globalVars : bool
            Flag specifying whether global variables are to be added

        localVars : bool
            Flag specifying whether local variables are to be added

        sectionlocalVars : bool
            Flag specifying whether section local variables are to be added

        spanwiselocalVars : bool
            Flag specifying whether spanwiselocal variables are to be added

        ignoreVars : list of strings
            List of design variables the user doesn't want to use
            as optimization variables.

        freezeVars : list of string
            List of design variables the user wants to add as optimization
            variables, but to have the lower and upper bounds set at the current
            variable. This effectively eliminates the variable, but it the variable
            is still part of the optimization.

        """
        if ignoreVars is None:
            ignoreVars = set()
        if freezeVars is None:
            freezeVars = set()

        # Add design variables from the master:
        varLists = OrderedDict(
            [
                ("globalVars", self.DV_listGlobal),
                ("localVars", self.DV_listLocal),
                ("sectionlocalVars", self.DV_listSectionLocal),
                ("spanwiselocalVars", self.DV_listSpanwiseLocal),
            ]
        )

        # we add the composite DVs, and construct linear constraints that replace the existing bounds
        # then we simply return without adding any of the other DVs
        if self.useComposite:
            dv = self.DVComposite
            optProb.addVarGroup(dv.name, dv.nVal, "c", value=dv.value, lower=dv.lower, upper=dv.upper, scale=dv.scale)

            # add the linear DV constraints that replace the existing bounds!
            # Note that we assume all DVs are added here, i.e. no ignoreVars or any of the vars = False
            if len(ignoreVars) != 0:
                warnings.warn("Use of ignoreVars is incompatible with composite DVs", stacklevel=2)
            lb = {}
            ub = {}
            for lst in varLists:
                for key in varLists[lst]:
                    dv = varLists[lst][key]
                    lb[key] = dv.lower
                    ub[key] = dv.upper

            lb = self.convertDictToSensitivity(lb)
            ub = self.convertDictToSensitivity(ub)

            optProb.addConGroup(
                f"{self.DVComposite.name}_con",
                self.getNDV(),
                lower=lb,
                upper=ub,
                scale=1.0,
                linear=True,
                wrt=self.DVComposite.name,
                jac={self.DVComposite.name: self.DVComposite.u},
            )
            return

        for lst in varLists:
            if (
                lst == "globalVars"
                and globalVars
                or lst == "localVars"
                and localVars
                or lst == "sectionlocalVars"
                and sectionlocalVars
                or lst == "spanwiselocalVars"
                and spanwiselocalVars
            ):
                for key in varLists[lst]:
                    if key not in ignoreVars:
                        dv = varLists[lst][key]
                        if key not in freezeVars:
                            optProb.addVarGroup(
                                dv.name, dv.nVal, "c", value=dv.value, lower=dv.lower, upper=dv.upper, scale=dv.scale
                            )
                        else:
                            optProb.addVarGroup(
                                dv.name, dv.nVal, "c", value=dv.value, lower=dv.value, upper=dv.value, scale=dv.scale
                            )

        # Add variables from the children
        for child in self.children.values():
            child.addVariablesPyOpt(
                optProb, globalVars, localVars, sectionlocalVars, spanwiselocalVars, ignoreVars, freezeVars
            )

    def writeTecplot(self, fileName, solutionTime=None):
        """Write the (deformed) current state of the FFD's to a tecplot file,
        including the children

        Parameters
        ----------
        fileName : str
           Filename for tecplot file. Should have a .dat extension
        SolutionTime : float
            Solution time to write to the file. This could be a fictitious time to
            make visualization easier in tecplot.
        """

        # Name here doesn't matter, just take the first one
        if len(self.points) > 0:
            keyToUpdate = list(self.points.keys())[0]
            self.update(keyToUpdate, childDelta=False)

        f = openTecplot(fileName, 3)
        vol_counter = 0

        # Write master volumes:
        vol_counter += self._writeVols(f, vol_counter, solutionTime)

        closeTecplot(f)
        if len(self.points) > 0:
            self.update(keyToUpdate, childDelta=True)

    def writeRefAxes(self, fileName):
        """Write the (deformed) current state of the RefAxes to a tecplot file,
        including the children

        Parameters
        ----------
        fileName : str
           Filename for tecplot file. Should have a no extension,an
           extension will be added.
        """
        # Name here doesnt matter, just take the first one
        self.update(list(self.points.keys())[0], childDelta=False)

        gFileName = fileName + "_parent.dat"
        if not len(self.axis) == 0:
            self.refAxis.writeTecplot(gFileName, orig=True, curves=True, coef=True)
        # Write children axes:
        for childName, child in self.children.items():
            cFileName = fileName + f"_{childName}.dat"
            child.refAxis.writeTecplot(cFileName, orig=True, curves=True, coef=True)

    def writeLinks(self, fileName):
        """Write the links attaching the control points to the reference axes

        Parameters
        ----------
        fileName : str
            Filename for tecplot file. Should have .dat extension
        """
        self._finalize()
        f = openTecplot(fileName, 3)
        f.write("ZONE NODES=%d ELEMENTS=%d ZONETYPE=FELINESEG\n" % (self.nPtAttach * 2, self.nPtAttach))
        f.write("DATAPACKING=POINT\n")
        for ipt in range(self.nPtAttach):
            pt1 = self.refAxis.curves[self.curveIDs[ipt]](self.links_s[ipt])
            pt2 = self.links_x[ipt] + pt1

            f.write(f"{pt1[0]:.12g} {pt1[1]:.12g} {pt1[2]:.12g}\n")
            f.write(f"{pt2[0]:.12g} {pt2[1]:.12g} {pt2[2]:.12g}\n")
        for i in range(self.nPtAttach):
            f.write("%d %d\n" % (2 * i + 1, 2 * i + 2))

        closeTecplot(f)

    def writePointSet(self, name, fileName, solutionTime=None):
        """
        Write a given point set to a tecplot file

        Parameters
        ----------
        name : str
             The name of the point set to write to a file

        fileName : str
           Filename for tecplot file. Should have no extension, an
           extension will be added
        SolutionTime : float
            Solution time to write to the file. This could be a fictitious time to
            make visualization easier in tecplot.
        """
        if self.isChild:
            raise Error('Must call "writePointSet" from parent DVGeo.')
        else:
            coords = self.update(name, childDelta=True)
            fileName = fileName + "_%s.dat" % name
            f = openTecplot(fileName, 3)
            writeTecplot1D(f, name, coords, solutionTime)
            closeTecplot(f)

    def writePlot3d(self, fileName):
        """Write the (deformed) current state of the FFD object into a
        plot3D file. This file could then be used as the base-line FFD
        for a subsequent optimization. This function is not typically
        used in a regular basis, but may be useful in certain
        situaions, i.e. a sequence of optimizations

        Parameters
        ----------
        fileName : str
            Filename of the plot3D file to write. Should have a .fmt
            file extension.
        """
        self.FFD.writePlot3dCoef(fileName)

    def updatePyGeo(self, geo, outputType, fileName, nRefU=0, nRefV=0):
        """Deform a pyGeo object and write to a file of specified type
        given the (deformed) current state of the FFD object.

        Parameters
        ----------
        geo : pyGeo object
            A pyGeo object containing an initialized object
        outputType: str
            Type of output file to be written. Can be `iges` or `tecplot`
        fileName: str
            Filename for the output file. Should have no extension, an
            extension will be added
        nRefU: int or list of ints
            Number of spline refinement points to add in the surface B-Spline u-direction.
            If scalar, it is applied across each surface. If list, the length must match the
            number of surfaces in the object and corresponding entries are matched with surfaces.
        nRefV: int or list of ints
            Number of spline refinement points to add in the surface B-Spline v-direction.
            If scalar, it is applied across each surface. If list, the length must match the
            number of surfaces in the object and corresponding entries are matched with surfaces
        """

        # Function to check if value matches a knot point
        # (set to 1e-12 to match pySpline mult. tolerance)
        def check_mult(val, knots):
            for iKnot in range(len(knots)):
                if np.isclose(val, knots[iKnot], atol=1e-12):
                    return True
            return False

        # Refine Surface -- U-Direction
        if isinstance(nRefU, int):
            # Refine BSplines by adding knot points
            Refine_U = np.linspace(0.0, 1.0, nRefU + 2)
            for iSurf in range(geo.nSurf):
                for iX in Refine_U:
                    if not check_mult(iX, geo.surfs[iSurf].tu):
                        geo.surfs[iSurf].insertKnot("u", iX, 1)
        elif isinstance(nRefU, list):
            if len(nRefU) != geo.nSurf:
                raise RuntimeError("Length of nRefU does not match number of surfaces in object")
            # Refine BSplines by adding knot points
            for iSurf in range(geo.nSurf):
                Refine_U = np.linspace(0.0, 1.0, nRefU[iSurf] + 2)
                for iX in Refine_U:
                    if not check_mult(iX, geo.surfs[iSurf].tu):
                        geo.surfs[iSurf].insertKnot("u", iX, 1)
        else:
            raise TypeError("nRefU type not recognized, must be: integer or list of integers")

        # Refine Surface -- V-Direction
        if isinstance(nRefV, int):
            # Refine BSplines by adding knot points
            Refine_V = np.linspace(0.0, 1.0, nRefV + 2)
            for iSurf in range(geo.nSurf):
                for iY in Refine_V:
                    if not check_mult(iY, geo.surfs[iSurf].tv):
                        geo.surfs[iSurf].insertKnot("v", iY, 1)
        elif isinstance(nRefV, list):
            if len(nRefU) != geo.nSurf:
                raise RuntimeError("Length of nRefV does not match number of surfaces in object")
            # Refine BSplines by adding knot points
            for iSurf in range(geo.nSurf):
                Refine_V = np.linspace(0.0, 1.0, nRefV[iSurf] + 2)
                for iY in Refine_V:
                    if not check_mult(iY, geo.surfs[iSurf].tv):
                        geo.surfs[iSurf].insertKnot("v", iY, 1)
        else:
            raise TypeError("nRefV type not recognized, must be: integer or list of integers")

        # Update Coefficients
        for iSurf in range(geo.nSurf):
            # Add Point Sets
            npt = geo.surfs[iSurf].nCtlu * geo.surfs[iSurf].nCtlv
            self.addPointSet(geo.surfs[iSurf].coef.reshape((npt, 3)), "coef%d" % iSurf)

            # Update and Overwrite Old Values
            geo.surfs[iSurf].coef = self.update("coef%d" % iSurf).reshape(geo.surfs[iSurf].coef.shape)

        # Write File
        if outputType == "iges":
            geo.writeIGES(fileName + ".igs")
        elif outputType == "tecplot":
            geo.writeTecplot(fileName + ".plt")
        else:
            raise ValueError(f"Type {outputType} not recognized. Must be either 'iges' or 'tecplot'")

    def getLocalIndex(self, iVol, comp=None):
        """Return the local index mapping that points to the global
        coefficient list for a given volume"""
        return self.FFD.topo.lIndex[iVol].copy()

    def getFlattenedChildren(self):
        """
        Return a flattened list of all DVGeo objects in the family hierarchy.
        """
        flatChildren = [self]
        for child in self.children.values():
            flatChildren += child.getFlattenedChildren()

        return flatChildren

    def demoDesignVars(
        self, directory, includeLocal=True, includeGlobal=True, pointSet=None, CFDSolver=None, callBack=None, freq=2
    ):
        """
        This function can be used to "test" the design variable parametrization
        for a given optimization problem. It should be called in the script
        after DVGeo has been set up. The function will loop through all the
        design variables and write out a deformed FFD volume for the upper
        and lower bound of every design variable. It can also write out
        deformed point sets and surface meshes.

        Parameters
        ----------
        directory : str
            The directory where the files should be written.
        includeLocal : boolean, optional
            False if you don't want to include the shape variables.
        includeGlobal : boolean, optional
            False if you don't want to include global variables.
        pointSet : str, optional
            Name of the point set to write out.
            If None, no point set output is generated.
        CFDSolver : str, optional
            An ADflow instance that will be used to write out deformed surface
            meshes. This instance must have as members:

            1. This DVGeometry object (set using ``CFDSolver.setDVGeo``)
            2. A mesh warping object from IDWarp (set using ``CFDSolver.setMesh``)
            3. An AeroProblem (set using ``CFDSolver.setAeroProblem``)

            If CFDSolver is None, no surface mesh output is generated.
        callBack : function, optional
            This allows the user to perform an additional task at each new design
            variable iteration. The callback function must take two inputs:

            1. the output directory name (str) and
            2. the iteration count (int).
        freq : int, optional
            Number of snapshots to take between the upper and lower bounds of
            a given variable. If greater than 2, will do a sinusoidal sweep.
        """
        # Generate directories
        os.makedirs(f"{directory}/ffd", exist_ok=True)
        if pointSet is not None:
            os.makedirs(f"{directory}/pointset", exist_ok=True)
        if CFDSolver is not None:
            os.makedirs(f"{directory}/surf", exist_ok=True)

        # Get design variables
        dvDict = self.getValues()

        # Loop through design variables on self and children
        geoList = self.getFlattenedChildren()
        for geo in geoList:
            for key in dvDict:
                lower = []
                upper = []
                if key in geo.DV_listLocal:
                    if not includeLocal:
                        continue
                    lower = geo.DV_listLocal[key].lower
                    upper = geo.DV_listLocal[key].upper

                elif key in geo.DV_listSpanwiseLocal:
                    if not includeLocal:
                        continue
                    lower = geo.DV_listSpanwiseLocal[key].lower
                    upper = geo.DV_listSpanwiseLocal[key].upper

                elif key in geo.DV_listSectionLocal:
                    if not includeLocal:
                        continue
                    lower = geo.DV_listSectionLocal[key].lower
                    upper = geo.DV_listSectionLocal[key].upper

                elif key in geo.DV_listGlobal:
                    if not includeGlobal:
                        continue
                    lower = geo.DV_listGlobal[key].lower
                    upper = geo.DV_listGlobal[key].upper

                if lower is None or upper is None:
                    raise Error("demoDesignVars requires upper and lower bounds on all design variables.")

                x = dvDict[key].flatten()
                nDV = len(lower)
                for j in range(nDV):
                    count = 0
                    if freq == 2:
                        stops = [lower[j], upper[j]]
                    elif freq > 2:
                        sinusoid = np.sin(np.linspace(0, np.pi, freq))
                        down_swing = x[j] + (lower[j] - x[j]) * sinusoid
                        up_swing = x[j] + (upper[j] - x[j]) * sinusoid
                        stops = np.concatenate((down_swing[:-1], up_swing[:-1]))

                    for val in stops:
                        # Add perturbation to the design variable and update
                        old_val = x[j]
                        x[j] = val
                        dvDict.update({key: x})
                        self.setDesignVars(dvDict)

                        # Set output filename
                        outFile = f"{key}_{j:03d}_iter_{count:03d}"

                        # Write FFD
                        self.writeTecplot(f"{directory}/ffd/{outFile}.dat")

                        # Write point set
                        if pointSet is not None:
                            self.update(pointSet)
                            self.writePointSet(pointSet, f"{directory}/pointset/{outFile}")

                        # Write surface mesh
                        if CFDSolver is not None:
                            CFDSolver.DVGeo.setDesignVars(dvDict)
                            CFDSolver.setAeroProblem(CFDSolver.curAP)
                            CFDSolver.writeSurfaceSolutionFileTecplot(f"{directory}/surf/{outFile}")

                        # Call user function
                        if callBack is not None:
                            callBack(directory, count)

                        # Reset variable
                        x[j] = old_val
                        dvDict.update({key: x})

                        # Iterate counter
                        count += 1

        # Reset DVs to their original values
        self.setDesignVars(dvDict)

    # ----------------------------------------------------------------------
    #        THE REMAINDER OF THE FUNCTIONS NEED NOT BE CALLED BY THE USER
    # ----------------------------------------------------------------------

    def _finalizeAxis(self):
        """
        Internal function that sets up the collection of curve that
        the user has added one at a time. This will create the
        internal pyNetwork object
        """
        if len(self.axis) == 0:
            return

        curves = []
        for axis in self.axis:
            curves.append(self.axis[axis]["curve"])

        # Setup the network of reference axis curves
        self.refAxis = pyNetwork(curves)
        # These are the rotations
        self.rot_x = OrderedDict()
        self.rot_y = OrderedDict()
        self.rot_z = OrderedDict()
        self.rot_theta = OrderedDict()
        self.scale = OrderedDict()
        self.scale_x = OrderedDict()
        self.scale_y = OrderedDict()
        self.scale_z = OrderedDict()
        self.coef = self.refAxis.coef  # pointer
        self.coef0 = self.coef.copy().astype(self.dtype)

        i = 0
        for key in self.axis:
            # curves in ref axis are indexed sequentially...this is ok
            # since self.axis is an ORDERED dict
            t = self.refAxis.curves[i].t
            k = self.refAxis.curves[i].k
            N = len(self.refAxis.curves[i].coef)
            z = np.zeros((N, 1), self.dtype)
            o = np.ones((N, 1), self.dtype)
            self.rot_x[key] = Curve(t=t, k=k, coef=z.copy())
            self.rot_y[key] = Curve(t=t, k=k, coef=z.copy())
            self.rot_z[key] = Curve(t=t, k=k, coef=z.copy())
            self.rot_theta[key] = Curve(t=t, k=k, coef=z.copy())
            self.scale[key] = Curve(t=t, k=k, coef=o.copy())
            self.scale_x[key] = Curve(t=t, k=k, coef=o.copy())
            self.scale_y[key] = Curve(t=t, k=k, coef=o.copy())
            self.scale_z[key] = Curve(t=t, k=k, coef=o.copy())
            i += 1

        # Need to keep track of initail scale values
        self.scale0 = self.scale.copy()
        self.scale_x0 = self.scale_x.copy()
        self.scale_y0 = self.scale_y.copy()
        self.scale_z0 = self.scale_z.copy()
        self.rot_x0 = self.rot_x.copy()
        self.rot_y0 = self.rot_y.copy()
        self.rot_z0 = self.rot_z.copy()
        self.rot_theta0 = self.rot_theta.copy()

    def _finalize(self):
        if self.finalized:
            return
        self._finalizeAxis()
        if len(self.axis) == 0:
            self.finalized = True
            self.nPtAttachFull = len(self.FFD.coef)
            return
        # What we need to figure out is which of the control points
        # are connected to an axis, and which ones are not connected
        # to an axis.

        # Retrieve all the pointset masks
        coefMask = self.masks

        self.ptAttachInd = []
        self.ptAttach = []
        curveIDs = []
        s = []
        curveID = 0
        # Loop over the axis we have:
        for key in self.axis:
            vol_list = np.atleast_1d(self.axis[key]["volumes"]).astype("intc")
            temp = []
            for iVol in vol_list:
                for i in range(self.FFD.vols[iVol].nCtlu):
                    for j in range(self.FFD.vols[iVol].nCtlv):
                        for k in range(self.FFD.vols[iVol].nCtlw):
                            ind = self.FFD.topo.lIndex[iVol][i, j, k]
                            if (not coefMask[ind]) and (ind not in self.axis[key]["ignoreInd"]):
                                temp.append(ind)

            # Unique the values and append to the master list
            curPtAttach = geo_utils.unique(temp)
            self.ptAttachInd.extend(curPtAttach)

            curPts = self.FFD.coef.take(curPtAttach, axis=0).real
            self.ptAttach.extend(curPts)

            # Now do the projections for *just* the axis defined by my
            # key.
            if self.axis[key]["axis"] is None:
                tmpIDs, tmpS0 = self.refAxis.projectPoints(curPts, curves=[curveID])
            else:
                if isinstance(self.axis[key]["axis"], str) and len(self.axis[key]["axis"]) == 1:
                    # The axis can be a string of length one.
                    # If so, we follow the ray projection approach.
                    if self.axis[key]["axis"].lower() == "x":
                        axis = np.array([1, 0, 0], "d")
                    elif self.axis[key]["axis"].lower() == "y":
                        axis = np.array([0, 1, 0], "d")
                    elif self.axis[key]["axis"].lower() == "z":
                        axis = np.array([0, 0, 1], "d")
                    tmpIDs, tmpS0 = self.refAxis.projectRays(
                        curPts, axis, curves=[curveID], raySize=self.axis[key]["raySize"]
                    )

                elif isinstance(self.axis[key]["axis"], np.ndarray) and len(self.axis[key]["axis"]) == 3:
                    # we want to intersect a plane that crosses the cur pts and the normal
                    # defined by the "axis" parameter used when adding the ref axis.
                    tmpIDs, tmpS0 = self.refAxis.intersectPlanes(
                        curPts, self.axis[key]["axis"], curves=[curveID], raySize=self.axis[key]["raySize"]
                    )
                else:
                    raise Error(
                        "The 'axis' parameter when adding the reference axis must be a single character "
                        "specifying the direction ('x', 'y', or 'z') or a numpy array of size 3 that "
                        "defines the normal of the plane which will be used for reference axis projections."
                    )

            curveIDs.extend(tmpIDs)
            s.extend(tmpS0)
            curveID += 1

        self.ptAttachFull = self.FFD.coef.copy().real
        self.nPtAttach = len(self.ptAttach)
        self.nPtAttachFull = len(self.ptAttachFull)

        self.curveIDs = curveIDs
        self.curveIDNames = []
        axisKeys = list(self.axis.keys())
        for i in range(len(curveIDs)):
            self.curveIDNames.append(axisKeys[self.curveIDs[i]])

        self.links_s = np.array(s)
        self.links_x = []
        self.links_n = []

        for i in range(self.nPtAttach):
            self.links_x.append(self.ptAttach[i] - self.refAxis.curves[self.curveIDs[i]](s[i]))
            deriv = self.refAxis.curves[self.curveIDs[i]].getDerivative(self.links_s[i])
            deriv /= geo_utils.euclideanNorm(deriv)  # Normalize
            self.links_n.append(np.cross(deriv, self.links_x[-1]))  # using the element just appended to self.links_x

        self.links_x = np.array(self.links_x)
        self.links_s = np.array(self.links_s)
        self.links_n = np.array(self.links_n)
        self.finalized = True

    def _setInitialValues(self):
        if len(self.axis) > 0:
            self.coef[:, :] = copy.deepcopy(self.coef0)
            for key in self.axis:
                self.scale[key].coef[:] = copy.deepcopy(self.scale0[key].coef)
                self.scale_x[key].coef[:] = copy.deepcopy(self.scale_x0[key].coef)
                self.scale_y[key].coef[:] = copy.deepcopy(self.scale_y0[key].coef)
                self.scale_z[key].coef[:] = copy.deepcopy(self.scale_z0[key].coef)
                self.rot_x[key].coef[:] = copy.deepcopy(self.rot_x0[key].coef)
                self.rot_y[key].coef[:] = copy.deepcopy(self.rot_y0[key].coef)
                self.rot_z[key].coef[:] = copy.deepcopy(self.rot_z0[key].coef)
                self.rot_theta[key].coef[:] = copy.deepcopy(self.rot_theta0[key].coef)

    def _getRotMatrix(self, rotX, rotY, rotZ, rotType):
        if rotType == 1:
            D = np.dot(rotZ, np.dot(rotY, rotX))
        elif rotType == 2:
            D = np.dot(rotY, np.dot(rotZ, rotX))
        elif rotType == 3:
            D = np.dot(rotX, np.dot(rotZ, rotY))
        elif rotType == 4:
            D = np.dot(rotZ, np.dot(rotX, rotY))
        elif rotType == 5:
            D = np.dot(rotY, np.dot(rotX, rotZ))
        elif rotType == 6:
            D = np.dot(rotX, np.dot(rotY, rotZ))
        elif rotType == 7:
            D = np.dot(rotY, np.dot(rotX, rotZ))
        elif rotType == 8:
            D = np.dot(rotY, np.dot(rotX, rotZ))
        return D

    def _getNDV(self):
        """Return the actual number of design variables, global + local
        + section local + spanwise local
        """
        return self._getNDVGlobal() + self._getNDVLocal() + self._getNDVSectionLocal() + self._getNDVSpanwiseLocal()

    def getNDV(self):
        """
        Return the total number of design variables this object has.

        Returns
        -------
        nDV : int
            Total number of design variables
        """
        return self._getNDV()

    def _getNDVGlobal(self):
        """
        Get total number of global variables, inclding any children
        """
        nDV = 0
        for key in self.DV_listGlobal:
            nDV += self.DV_listGlobal[key].nVal

        for child in self.children.values():
            nDV += child._getNDVGlobal()

        return nDV

    def _getNDVLocal(self):
        """
        Get total number of local variables, inclding any children
        """
        nDV = 0
        for key in self.DV_listLocal:
            nDV += self.DV_listLocal[key].nVal

        for child in self.children.values():
            nDV += child._getNDVLocal()

        return nDV

    def _getNDVSectionLocal(self):
        """
        Get total number of local variables, inclding any children
        """
        nDV = 0
        for key in self.DV_listSectionLocal:
            nDV += self.DV_listSectionLocal[key].nVal

        for child in self.children.values():
            nDV += child._getNDVSectionLocal()

        return nDV

    def _getNDVSpanwiseLocal(self):
        """
        Get total number of local variables, inclding any children
        """
        nDV = 0
        for key in self.DV_listSpanwiseLocal:
            nDV += self.DV_listSpanwiseLocal[key].nVal

        for child in self.children.values():
            nDV += child._getNDVSpanwiseLocal()

        return nDV

    def _getNDVSelf(self):
        """
        Get total number of local and global variables, not including
        children
        """
        return self._getNDVGlobalSelf() + self._getNDVLocalSelf()

    def _getNDVGlobalSelf(self):
        """
        Get total number of global variables, not including
        children
        """
        nDV = 0
        for key in self.DV_listGlobal:
            nDV += self.DV_listGlobal[key].nVal

        return nDV

    def _getNDVLocalSelf(self):
        """
        Get total number of local variables, not including
        children
        """
        nDV = 0
        for key in self.DV_listLocal:
            nDV += self.DV_listLocal[key].nVal

        return nDV

    def _getNDVSectionLocalSelf(self):
        """
        Get total number of local variables, not including
        children
        """
        nDV = 0
        for key in self.DV_listSectionLocal:
            nDV += self.DV_listSectionLocal[key].nVal

        return nDV

    def _getNDVSpanwiseLocalSelf(self):
        """
        Get total number of local variables, not including
        children
        """
        nDV = 0
        for key in self.DV_listSpanwiseLocal:
            nDV += self.DV_listSpanwiseLocal[key].nVal

        return nDV

    def _getDVOffsets(self):
        """
        return the global and local DV offsets for this FFD
        """

        # figure out the split between local and global Variables
        # All global vars at all levels come first
        # then spanwise, then section local vars and then local vars.
        # Parent Vars come before child Vars

        # get the global and local DV numbers on the parents if we don't have them
        if (
            self.nDV_T is None
            or self.nDVG_T is None
            or self.nDVL_T is None
            or self.nDVSL_T is None
            or self.nDVSW_T is None
        ):
            self.nDV_T = self._getNDV()
            self.nDVG_T = self._getNDVGlobal()
            self.nDVL_T = self._getNDVLocal()
            self.nDVSL_T = self._getNDVSectionLocal()
            self.nDVSW_T = self._getNDVSpanwiseLocal()
            self.nDVG_count = 0
            self.nDVSL_count = self.nDVG_T
            self.nDVL_count = self.nDVG_T + self.nDVSL_T

        nDVG = self._getNDVGlobalSelf()
        nDVL = self._getNDVLocalSelf()
        nDVSL = self._getNDVSectionLocalSelf()
        nDVSW = self._getNDVSpanwiseLocalSelf()

        # Set the total number of global and local DVs into any children of this parent
        for child in self.children.values():
            # now get the numbers for the current parent child

            child.nDV_T = self.nDV_T
            child.nDVG_T = self.nDVG_T
            child.nDVL_T = self.nDVL_T
            child.nDVSL_T = self.nDVSL_T
            child.nDVSW_T = self.nDVSW_T
            child.nDVG_count = self.nDVG_count + nDVG
            child.nDVL_count = self.nDVL_count + nDVL
            child.nDVSL_count = self.nDVSL_count + nDVSL
            child.nDVSW_count = self.nDVSW_count + nDVSL

            # Increment the counters for the children
            nDVG += child._getNDVGlobalSelf()
            nDVL += child._getNDVLocalSelf()
            nDVSL += child._getNDVSectionLocalSelf()
            nDVSW += child._getNDVSpanwiseLocalSelf()

        return self.nDVG_count, self.nDVL_count, self.nDVSL_count, self.nDVSW_count

    def _update_deriv(self, iDV=0, oneoverh=1.0 / 1e-40, config=None, localDV=False):
        """Copy of update function for derivative calc"""
        new_pts = np.zeros((self.nPtAttach, 3), "D")

        # Step 1: Call all the design variables IFF we have ref axis:
        if len(self.axis) > 0:
            # Recompute changes due to global dvs at current point + h
            self.updateCalculations(new_pts, isComplex=True, config=config)

            # create a vector of the size of the full FFD
            np.put(self.FFD.coef[:, 0], self.ptAttachInd, new_pts[:, 0])
            np.put(self.FFD.coef[:, 1], self.ptAttachInd, new_pts[:, 1])
            np.put(self.FFD.coef[:, 2], self.ptAttachInd, new_pts[:, 2])

            # Add dependence of section variables on the global dv rotations
            for key in self.DV_listSectionLocal:
                self.DV_listSectionLocal[key].updateComplex(self.FFD.coef, self.coefRotM, config)

            # Send values back to new_pts
            new_pts[:, 0] = self.FFD.coef[self.ptAttachInd, 0]
            new_pts[:, 1] = self.FFD.coef[self.ptAttachInd, 1]
            new_pts[:, 2] = self.FFD.coef[self.ptAttachInd, 2]

            # set the forward effect of the global design vars in each child
            for childName, child in self.children.items():
                # get the derivative of the child axis and control points wrt the parent
                # control points
                dXrefdCoef = self.FFD.embeddedVolumes[f"{childName}_axis"].dPtdCoef
                dCcdCoef = self.FFD.embeddedVolumes[f"{childName}_coef"].dPtdCoef

                # create a vector with the derivative of the parent control points wrt the
                # parent global variables
                tmp = np.zeros(self.FFD.coef.shape, dtype="d")
                np.put(tmp[:, 0], self.ptAttachInd, np.imag(new_pts[:, 0]) * oneoverh)
                np.put(tmp[:, 1], self.ptAttachInd, np.imag(new_pts[:, 1]) * oneoverh)
                np.put(tmp[:, 2], self.ptAttachInd, np.imag(new_pts[:, 2]) * oneoverh)

                # create variables for the total derivative of the child axis and control
                # points wrt the parent global variables
                dXrefdXdv = np.zeros((dXrefdCoef.shape[0] * 3), "d")
                dCcdXdv = np.zeros((dCcdCoef.shape[0] * 3), "d")

                # multiply the derivative of the child axis wrt the parent control points
                # by the derivative of the parent control points wrt the parent global vars.
                # this is just chain rule
                dXrefdXdv[0::3] = dXrefdCoef.dot(tmp[:, 0])
                dXrefdXdv[1::3] = dXrefdCoef.dot(tmp[:, 1])
                dXrefdXdv[2::3] = dXrefdCoef.dot(tmp[:, 2])

                # do the same for the child control points
                dCcdXdv[0::3] = dCcdCoef.dot(tmp[:, 0])
                dCcdXdv[1::3] = dCcdCoef.dot(tmp[:, 1])
                dCcdXdv[2::3] = dCcdCoef.dot(tmp[:, 2])
                if localDV and self._getNDVLocalSelf():
                    child.dXrefdXdvl[:, iDV] += dXrefdXdv
                    child.dCcdXdvl[:, iDV] += dCcdXdv
                elif self._getNDVGlobalSelf():
                    child.dXrefdXdvg[:, iDV] += dXrefdXdv.real
                    child.dCcdXdvg[:, iDV] += dCcdXdv.real
        return new_pts

    def _update_deriv_cs(self, ptSetName, config=None):
        """
        A version of the update_deriv function specifically for use
        in the computeTotalJacobianCS function."""
        new_pts = np.zeros((self.nPtAttachFull, 3), "D")

        # Make sure coefficients are complex
        self._complexifyCoef()

        # Set all coef Values back to initial values
        if not self.isChild:
            self.FFD.coef = self.FFD.coef.astype("D")
            self._setInitialValues()
        else:
            # Update all coef
            self.FFD.coef = self.FFD.coef.astype("D")
            self.FFD._updateVolumeCoef()

            # Evaluate starting pointset
            Xstart = self.FFD.getAttachedPoints(ptSetName)

            # Now we have to propagate the complex part through Xstart
            tempCoef = self.FFD.coef.copy().astype("D")
            Xstart = Xstart.astype("D")
            imag_part = np.imag(tempCoef)
            imag_j = 1j

            dPtdCoef = self.FFD.embeddedVolumes[ptSetName].dPtdCoef
            if dPtdCoef is not None:
                for ii in range(3):
                    Xstart[:, ii] += imag_j * dPtdCoef.dot(imag_part[:, ii])

        # Step 1: Call all the design variables IFF we have ref axis:
        if len(self.axis) > 0:
            # Compute changes due to global design vars
            self.updateCalculations(new_pts, isComplex=True, config=config)

            # Put the update FFD points in their proper place
            np.put(self.FFD.coef[:, 0], self.ptAttachInd, new_pts[:, 0])
            np.put(self.FFD.coef[:, 1], self.ptAttachInd, new_pts[:, 1])
            np.put(self.FFD.coef[:, 2], self.ptAttachInd, new_pts[:, 2])

        # Apply the real and complex parts separately
        for key in self.DV_listSpanwiseLocal:
            self.DV_listSpanwiseLocal[key](self.FFD.coef, self.coefRotM, config)
            self.DV_listSpanwiseLocal[key].updateComplex(self.FFD.coef, self.coefRotM, config)

        for key in self.DV_listSectionLocal:
            self.DV_listSectionLocal[key](self.FFD.coef, self.coefRotM, config)
            self.DV_listSectionLocal[key].updateComplex(self.FFD.coef, self.coefRotM, config)

        for key in self.DV_listLocal:
            self.DV_listLocal[key](self.FFD.coef, config)
            self.DV_listLocal[key].updateComplex(self.FFD.coef, config)

        # Update all coef
        self.FFD._updateVolumeCoef()

        # Evaluate coordinates from the parent
        Xfinal = self.FFD.getAttachedPoints(ptSetName)

        # now project derivs through from the coef to the pts
        Xfinal = Xfinal.astype("D")
        imag_part = np.imag(self.FFD.coef)
        imag_j = 1j

        dPtdCoef = self.FFD.embeddedVolumes[ptSetName].dPtdCoef
        if dPtdCoef is not None:
            for ii in range(3):
                Xfinal[:, ii] += imag_j * dPtdCoef.dot(imag_part[:, ii])

        # now do the same for the children
        for childName, child in self.children.items():
            # first, update the coef. to their new locations
            child._finalize()
            self.applyToChild(childName)

            # now cast forward the complex part of the derivative
            child._complexifyCoef()
            child.FFD.coef = child.FFD.coef.astype("D")

            dXrefdCoef = self.FFD.embeddedVolumes[f"{childName}_axis"].dPtdCoef
            dCcdCoef = self.FFD.embeddedVolumes[f"{childName}_coef"].dPtdCoef

            if dXrefdCoef is not None:
                for ii in range(3):
                    child.coef[:, ii] += imag_j * dXrefdCoef.dot(imag_part[:, ii])

            if dCcdCoef is not None:
                for ii in range(3):
                    child.FFD.coef[:, ii] += imag_j * dCcdCoef.dot(imag_part[:, ii])
            child.refAxis.coef = child.coef.copy()
            child.refAxis._updateCurveCoef()
            Xfinal += child._update_deriv_cs(ptSetName, config=config)
            child._unComplexifyCoef()

        self.FFD.coef = self.FFD.coef.real.astype("d")

        if self.isChild:
            return Xfinal - Xstart
        else:
            return Xfinal

    def _complexifyCoef(self):
        """Convert coef to complex temporarily"""
        if len(self.axis) > 0:
            for key in self.axis:
                self.rot_x[key].coef = self.rot_x[key].coef.astype("D")
                self.rot_y[key].coef = self.rot_y[key].coef.astype("D")
                self.rot_z[key].coef = self.rot_z[key].coef.astype("D")
                self.rot_theta[key].coef = self.rot_theta[key].coef.astype("D")

                self.scale[key].coef = self.scale[key].coef.astype("D")
                self.scale_x[key].coef = self.scale_x[key].coef.astype("D")
                self.scale_y[key].coef = self.scale_y[key].coef.astype("D")
                self.scale_z[key].coef = self.scale_z[key].coef.astype("D")

            for i in range(self.refAxis.nCurve):
                self.refAxis.curves[i].coef = self.refAxis.curves[i].coef.astype("D")
            self.coef = self.coef.astype("D")

    def _unComplexifyCoef(self):
        """Convert coef back to reals"""
        if len(self.axis) > 0 and not self.complex:
            for key in self.axis:
                self.rot_x[key].coef = self.rot_x[key].coef.real.astype("d")
                self.rot_y[key].coef = self.rot_y[key].coef.real.astype("d")
                self.rot_z[key].coef = self.rot_z[key].coef.real.astype("d")
                self.rot_theta[key].coef = self.rot_theta[key].coef.real.astype("d")

                self.scale[key].coef = self.scale[key].coef.real.astype("d")
                self.scale_x[key].coef = self.scale_x[key].coef.real.astype("d")
                self.scale_y[key].coef = self.scale_y[key].coef.real.astype("d")
                self.scale_z[key].coef = self.scale_z[key].coef.real.astype("d")

            for i in range(self.refAxis.nCurve):
                self.refAxis.curves[i].coef = self.refAxis.curves[i].coef.real.astype("d")

            self.coef = self.coef.real.astype("d")

    def computeTotalJacobianFD(self, ptSetName, config=None):
        """This function takes the total derivative of an objective,
        I, with respect the points controlled on this processor using FD.
        We take the transpose prodducts and mpi_allreduce them to get the
        resulting value on each processor. Note that this function is slow
        and should eventually be replaced by an analytic version.
        """

        self._finalize()
        self.curPtSet = ptSetName

        if self.JT[ptSetName] is not None:
            return

        if self.isChild:
            refFFDCoef = copy.copy(self.FFD.coef)
            refCoef = copy.copy(self.coef)

        # Here we set childDelta as False, but it really doesn't matter
        # whether it is True or False because we take a difference
        # between coordsph and coords0, so the Xstart would be cancelled
        # out in the end.
        coords0 = self.update(ptSetName, childDelta=False, config=config).flatten()

        if self.nPts[ptSetName] is None:
            self.nPts[ptSetName] = len(coords0.flatten())
        for child in self.children.values():
            child.nPts[ptSetName] = self.nPts[ptSetName]

        DVGlobalCount, DVLocalCount, DVSecLocCount, DVSpanLocCount = self._getDVOffsets()

        h = 1e-6

        self.JT[ptSetName] = np.zeros([self.nDV_T, self.nPts[ptSetName]])

        for key in self.DV_listGlobal:
            for j in range(self.DV_listGlobal[key].nVal):
                if self.isChild:
                    self.FFD.coef = refFFDCoef.copy()
                    self.coef = refCoef.copy()
                    self.refAxis.coef = refCoef.copy()
                    self.refAxis._updateCurveCoef()

                refVal = self.DV_listGlobal[key].value[j]

                self.DV_listGlobal[key].value[j] += h

                coordsph = self.update(ptSetName, childDelta=False, config=config).flatten()

                deriv = (coordsph - coords0) / h
                self.JT[ptSetName][DVGlobalCount, :] = deriv

                DVGlobalCount += 1
                self.DV_listGlobal[key].value[j] = refVal

        for key in self.DV_listSpanwiseLocal:
            for j in range(self.DV_listSpanwiseLocal[key].nVal):
                if self.isChild:
                    self.FFD.coef = refFFDCoef.copy()
                    self.coef = refCoef.copy()
                    self.refAxis.coef = refCoef.copy()
                    self.refAxis._updateCurveCoef()

                refVal = self.DV_listSpanwiseLocal[key].value[j]

                self.DV_listSpanwiseLocal[key].value[j] += h
                coordsph = self.update(ptSetName, childDelta=False, config=config).flatten()

                deriv = (coordsph - coords0) / h
                self.JT[ptSetName][DVSpanLocCount, :] = deriv

                DVSpanLocCount += 1
                self.DV_listSpanwiseLocal[key].value[j] = refVal

        for key in self.DV_listSectionLocal:
            for j in range(self.DV_listSectionLocal[key].nVal):
                if self.isChild:
                    self.FFD.coef = refFFDCoef.copy()
                    self.coef = refCoef.copy()
                    self.refAxis.coef = refCoef.copy()
                    self.refAxis._updateCurveCoef()

                refVal = self.DV_listSectionLocal[key].value[j]

                self.DV_listSectionLocal[key].value[j] += h
                coordsph = self.update(ptSetName, childDelta=False, config=config).flatten()

                deriv = (coordsph - coords0) / h
                self.JT[ptSetName][DVSecLocCount, :] = deriv

                DVSecLocCount += 1
                self.DV_listSectionLocal[key].value[j] = refVal

        for key in self.DV_listLocal:
            for j in range(self.DV_listLocal[key].nVal):
                if self.isChild:
                    self.FFD.coef = refFFDCoef.copy()
                    self.coef = refCoef.copy()
                    self.refAxis.coef = refCoef.copy()
                    self.refAxis._updateCurveCoef()

                refVal = self.DV_listLocal[key].value[j]

                self.DV_listLocal[key].value[j] += h
                coordsph = self.update(ptSetName, childDelta=False, config=config).flatten()

                deriv = (coordsph - coords0) / h
                self.JT[ptSetName][DVLocalCount, :] = deriv

                DVLocalCount += 1
                self.DV_listLocal[key].value[j] = refVal

        for childName, child in self.children.items():
            child._finalize()

            # In the updates applied previously, the FFD points on the children
            # will have been set as deltas. We need to set them as absolute
            # coordinates based on the changes in the parent before moving down
            # to the next level
            self.applyToChild(childName)

            # Now get jacobian from child and add to parent jacobian
            child.computeTotalJacobianFD(ptSetName, config=config)
            self.JT[ptSetName] = self.JT[ptSetName] + child.JT[ptSetName]

    def _attachedPtJacobian(self, config):
        """
        Compute the derivative of the the attached points
        """
        nDV = self._getNDVGlobalSelf()

        self._getDVOffsets()

        h = 1.0e-40j
        oneoverh = 1.0 / 1e-40
        # Just do a CS loop over the coef
        # First sum the actual number of globalDVs
        if nDV != 0:  # check this
            # create a jacobian the size of nPtAttached full by self.nDV_T, the total number of
            # dvs
            Jacobian = np.zeros((self.nPtAttachFull * 3, self.nDV_T))

            # Create the storage arrays for the information that must be
            # passed to the children
            for childName, child in self.children.items():
                N = self.FFD.embeddedVolumes[f"{childName}_axis"].N
                # Derivative of reference axis points wrt global DVs at this level
                child.dXrefdXdvg = np.zeros((N * 3, self.nDV_T))

                N = self.FFD.embeddedVolumes[f"{childName}_coef"].N
                # derivative of the control points wrt the global DVs at this level
                child.dCcdXdvg = np.zeros((N * 3, self.nDV_T))

            # We need to save the reference state so that we can always start
            # from the same place when calling _update_deriv
            if not self.isChild:
                refFFDCoef = copy.copy(self.origFFDCoef.astype("D"))
                refCoef = copy.copy(self.coef0.astype("D"))
            else:
                refFFDCoef = copy.copy(self.FFD.coef)
                refCoef = copy.copy(self.coef)

            iDV = self.nDVG_count
            for key in self.DV_listGlobal:
                if (
                    self.DV_listGlobal[key].config is None
                    or config is None
                    or any(c0 == config for c0 in self.DV_listGlobal[key].config)
                ):
                    nVal = self.DV_listGlobal[key].nVal
                    for j in range(nVal):
                        refVal = self.DV_listGlobal[key].value[j]

                        self.DV_listGlobal[key].value[j] += h

                        # Reset coefficients
                        self.FFD.coef = refFFDCoef.astype("D")  # ffd coefficients
                        self.coef = refCoef.astype("D")
                        self.refAxis.coef = refCoef.astype("D")
                        self._complexifyCoef()  # Make sure coefficients are complex
                        self.refAxis._updateCurveCoef()

                        deriv = oneoverh * np.imag(self._update_deriv(iDV, oneoverh, config=config)).flatten()
                        # reset the FFD and axis
                        self._unComplexifyCoef()
                        self.FFD.coef = self.FFD.coef.real.astype("d")

                        np.put(Jacobian[0::3, iDV], self.ptAttachInd, deriv[0::3])
                        np.put(Jacobian[1::3, iDV], self.ptAttachInd, deriv[1::3])
                        np.put(Jacobian[2::3, iDV], self.ptAttachInd, deriv[2::3])

                        iDV += 1

                        self.DV_listGlobal[key].value[j] = refVal
                else:
                    iDV += self.DV_listGlobal[key].nVal
        else:
            Jacobian = None

        return Jacobian

    def _spanwiselocalDVJacobian(self, config=None):
        """
        Return the derivative of the coefficients wrt the local normal design
        variables
        """
        # This is relatively straight forward, since the matrix is
        # entirely one's or zeros
        nDV = self._getNDVSpanwiseLocalSelf()
        self._getDVOffsets()

        if nDV != 0:
            Jacobian = sparse.lil_matrix((self.nPtAttachFull * 3, self.nDV_T))

            # Create the storage arrays for the information that must be
            # passed to the children

            for childName, child in self.children.items():
                N = self.FFD.embeddedVolumes[f"{childName}_axis"].N
                child.dXrefdXdvl = np.zeros((N * 3, self.nDV_T))

                N = self.FFD.embeddedVolumes[f"{childName}_coef"].N
                child.dCcdXdvl = np.zeros((N * 3, self.nDV_T))

            iDVSpanwiseLocal = self.nDVSW_count
            for key in self.DV_listSpanwiseLocal:
                dv = self.DV_listSpanwiseLocal[key]

                # check that the dv is active for this config
                if dv.config is None or config is None or any(c0 == config for c0 in dv.config):
                    nVal = dv.nVal

                    # apply this dv to FFD
                    self.DV_listSpanwiseLocal[key](self.FFD.coef, config)

                    # loop over value of the dv
                    # (for example a single shape dv may have 20 values that
                    # control the shape of the FFD at 20 points)
                    for j in range(nVal):
                        coefs = dv.dv_to_coefs[j]  # affected control points of FFD

                        # this is map from dvs to coef
                        for coef in coefs:
                            irow = coef * 3 + dv.axis
                            # *3 because the jacobian has a row for each x,y,z of the FFD
                            # It is basically
                            # row number = coef index * n dimensions + dimension index

                            # value of FFD node location = x0 + dv_SWLocal[j]
                            # so partial(FFD node location)/partial(dv_SWLocal) = 1
                            # for each node effected by the dv_SWLocal[j]
                            Jacobian[irow, iDVSpanwiseLocal] = 1.0

                        for childName, child in self.children.items():
                            # Get derivatives of child ref axis and FFD control
                            # points w.r.t. parent's FFD control points
                            dXrefdCoef = self.FFD.embeddedVolumes[f"{childName}_axis"].dPtdCoef
                            dCcdCoef = self.FFD.embeddedVolumes[f"{childName}_coef"].dPtdCoef

                            # derivative of Change in the FFD coef due to DVs
                            # same as Jacobian above, but differnt ordering
                            dCoefdXdvl = np.zeros(self.FFD.coef.shape, dtype="d")

                            for coef in coefs:
                                dCoefdXdvl[coef, dv.axis] = 1.0

                            dXrefdXdvl = np.zeros((dXrefdCoef.shape[0] * 3), "d")
                            dCcdXdvl = np.zeros((dCcdCoef.shape[0] * 3), "d")

                            dXrefdXdvl[0::3] = dXrefdCoef.dot(dCoefdXdvl[:, 0])
                            dXrefdXdvl[1::3] = dXrefdCoef.dot(dCoefdXdvl[:, 1])
                            dXrefdXdvl[2::3] = dXrefdCoef.dot(dCoefdXdvl[:, 2])

                            dCcdXdvl[0::3] = dCcdCoef.dot(dCoefdXdvl[:, 0])
                            dCcdXdvl[1::3] = dCcdCoef.dot(dCoefdXdvl[:, 1])
                            dCcdXdvl[2::3] = dCcdCoef.dot(dCoefdXdvl[:, 2])

                            # TODO: the += here is to allow recursion check this with multiple nesting
                            # levels
                            child.dXrefdXdvl[:, iDVSpanwiseLocal] += dXrefdXdvl
                            child.dCcdXdvl[:, iDVSpanwiseLocal] += dCcdXdvl

                        iDVSpanwiseLocal += 1
                else:
                    iDVSpanwiseLocal += self.DV_listSectionLocal[key].nVal

                # end if config check
            # end for
        else:
            Jacobian = None

        return Jacobian

    def _sectionlocalDVJacobian(self, config=None):
        """
        Return the derivative of the coefficients wrt the local normal design
        variables
        """
        # This is relatively straight forward, since the matrix is
        # entirely one's or zeros
        nDV = self._getNDVSectionLocalSelf()
        self._getDVOffsets()

        if nDV != 0:
            Jacobian = sparse.lil_matrix((self.nPtAttachFull * 3, self.nDV_T))

            # Create the storage arrays for the information that must be
            # passed to the children

            for childName, child in self.children.items():
                N = self.FFD.embeddedVolumes[f"{childName}_axis"].N
                child.dXrefdXdvl = np.zeros((N * 3, self.nDV_T))

                N = self.FFD.embeddedVolumes[f"{childName}_coef"].N
                child.dCcdXdvl = np.zeros((N * 3, self.nDV_T))

            iDVSectionLocal = self.nDVSL_count
            for key in self.DV_listSectionLocal:
                dv = self.DV_listSectionLocal[key]
                if dv.config is None or config is None or any(c0 == config for c0 in dv.config):
                    nVal = dv.nVal

                    self.DV_listSectionLocal[key](self.FFD.coef, self.coefRotM, config)

                    for j in range(nVal):
                        coef = dv.coefList[j]  # affected control point
                        T = dv.sectionTransform[dv.sectionLink[coef]]
                        inFrame = np.zeros((3, 1))
                        # Set axis that is being perturbed to 1.0
                        inFrame[dv.axis] = 1.0

                        R = np.real(self.coefRotM[coef])
                        # this is a bug fix for scipy 1.3+ related to fancy indexing
                        # the original was:
                        # rows = range(coef*3,(coef+1)*3)
                        # Jacobian[rows, iDVSectionLocal] += R.dot(T.dot(inFrame))
                        Jacobian[coef * 3 : (coef + 1) * 3, iDVSectionLocal] += R.dot(T.dot(inFrame))
                        for childName, child in self.children.items():
                            dXrefdCoef = self.FFD.embeddedVolumes[f"{childName}_axis"].dPtdCoef
                            dCcdCoef = self.FFD.embeddedVolumes[f"{childName}_coef"].dPtdCoef

                            tmp = np.zeros(self.FFD.coef.shape, dtype="d")

                            tmp[coef, :] = R.dot(T.dot(inFrame)).flatten()

                            dXrefdXdvl = np.zeros((dXrefdCoef.shape[0] * 3), "d")
                            dCcdXdvl = np.zeros((dCcdCoef.shape[0] * 3), "d")

                            dXrefdXdvl[0::3] = dXrefdCoef.dot(tmp[:, 0])
                            dXrefdXdvl[1::3] = dXrefdCoef.dot(tmp[:, 1])
                            dXrefdXdvl[2::3] = dXrefdCoef.dot(tmp[:, 2])

                            dCcdXdvl[0::3] = dCcdCoef.dot(tmp[:, 0])
                            dCcdXdvl[1::3] = dCcdCoef.dot(tmp[:, 1])
                            dCcdXdvl[2::3] = dCcdCoef.dot(tmp[:, 2])

                            # TODO: the += here is to allow recursion check this with multiple nesting
                            # levels
                            child.dXrefdXdvl[:, iDVSectionLocal] += dXrefdXdvl
                            child.dCcdXdvl[:, iDVSectionLocal] += dCcdXdvl
                        iDVSectionLocal += 1
                else:
                    iDVSectionLocal += self.DV_listSectionLocal[key].nVal

                # end if config check
            # end for
        else:
            Jacobian = None

        return Jacobian

    def _localDVJacobian(self, config=None):
        """
        Return the derivative of the coefficients wrt the local and shape function
        design variables
        """
        # This is relatively straight forward, since the matrix is entirely one's or zeros for local DVs,
        # and the sparsity pattern is explicitly provided for the shape function dvs with the definition of the shapes.
        nDV = self._getNDVLocalSelf()
        self._getDVOffsets()

        if nDV != 0:
            Jacobian = sparse.lil_matrix((self.nPtAttachFull * 3, self.nDV_T))

            # Create the storage arrays for the information that must be
            # passed to the children
            for childName, child in self.children.items():
                N = self.FFD.embeddedVolumes[f"{childName}_axis"].N
                child.dXrefdXdvl = np.zeros((N * 3, self.nDV_T))

                N = self.FFD.embeddedVolumes[f"{childName}_coef"].N
                child.dCcdXdvl = np.zeros((N * 3, self.nDV_T))

            iDVLocal = self.nDVL_count
            for key in self.DV_listLocal:
                if (
                    self.DV_listLocal[key].config is None
                    or config is None
                    or any(c0 == config for c0 in self.DV_listLocal[key].config)
                ):
                    self.DV_listLocal[key](self.FFD.coef, config)

                    # figure out if this is a regular local DV or if its a shapeFunc DV
                    if hasattr(self.DV_listLocal[key], "shapes"):
                        shapeFunc = True
                    else:
                        shapeFunc = False

                    nVal = self.DV_listLocal[key].nVal
                    for j in range(nVal):
                        if shapeFunc:
                            # get the current shape
                            shape = self.DV_listLocal[key].shapes[j]

                            # loop over entries in shape and set values in jac
                            for coefInd, direction in shape.items():
                                # set the 3 coordinates
                                for jj in range(3):
                                    irow = coefInd * 3 + jj
                                    Jacobian[irow, iDVLocal] = direction[jj]
                        else:
                            pt_dv = self.DV_listLocal[key].coefList[j]
                            irow = pt_dv[0] * 3 + pt_dv[1]
                            Jacobian[irow, iDVLocal] = 1.0

                        for childName, child in self.children.items():
                            # Get derivatives of child ref axis and FFD control
                            # points w.r.t. parent's FFD control points
                            dXrefdCoef = self.FFD.embeddedVolumes[f"{childName}_axis"].dPtdCoef
                            dCcdCoef = self.FFD.embeddedVolumes[f"{childName}_coef"].dPtdCoef

                            tmp = np.zeros(self.FFD.coef.shape, dtype="d")

                            if shapeFunc:
                                # get the current shape
                                shape = self.DV_listLocal[key].shapes[j]

                                # loop over entries in shape and set values in jac
                                for coefInd, direction in shape.items():
                                    # set the 3 coordinates
                                    for jj in range(3):
                                        tmp[coefInd, jj] = direction[jj]

                            else:
                                tmp[pt_dv[0], pt_dv[1]] = 1.0

                            dXrefdXdvl = np.zeros((dXrefdCoef.shape[0] * 3), "d")
                            dCcdXdvl = np.zeros((dCcdCoef.shape[0] * 3), "d")

                            dXrefdXdvl[0::3] = dXrefdCoef.dot(tmp[:, 0])
                            dXrefdXdvl[1::3] = dXrefdCoef.dot(tmp[:, 1])
                            dXrefdXdvl[2::3] = dXrefdCoef.dot(tmp[:, 2])

                            dCcdXdvl[0::3] = dCcdCoef.dot(tmp[:, 0])
                            dCcdXdvl[1::3] = dCcdCoef.dot(tmp[:, 1])
                            dCcdXdvl[2::3] = dCcdCoef.dot(tmp[:, 2])

                            # TODO: the += here is to allow recursion check this with multiple nesting
                            # levels
                            child.dXrefdXdvl[:, iDVLocal] += dXrefdXdvl
                            child.dCcdXdvl[:, iDVLocal] += dCcdXdvl
                        iDVLocal += 1
                else:
                    iDVLocal += self.DV_listLocal[key].nVal

                # end if config check
            # end for
        else:
            Jacobian = None

        return Jacobian

    def _cascadedDVJacobian(self, config=None):
        """
        Compute the cascading derivatives from the parent to the child
        """

        if not self.isChild:
            return None

        # we are now on a child. Add in dependence passed from parent
        Jacobian = sparse.lil_matrix((self.nPtAttachFull * 3, self.nDV_T))

        # Save reference values (these are necessary so that we always start
        # from the base state on the current DVGeo, and then apply the design
        # variables from there).
        refFFDCoef = copy.copy(self.FFD.coef)
        refCoef = copy.copy(self.coef)

        h = 1.0e-40j
        oneoverh = 1.0 / 1e-40
        if self.dXrefdXdvg is not None:
            for iDV in range(self.dXrefdXdvg.shape[1]):
                nz1 = np.count_nonzero(self.dXrefdXdvg[:, iDV])
                nz2 = np.count_nonzero(self.dCcdXdvg[:, iDV])
                if nz1 + nz2 == 0:
                    continue

                # Complexify all of the coefficients
                self.FFD.coef = refFFDCoef.astype("D")
                self.coef = refCoef.astype("D")
                self._complexifyCoef()

                # Add a complex pertubation representing the change in the child
                # reference axis wrt the parent global DVs
                self.coef[:, 0] += self.dXrefdXdvg[0::3, iDV] * h
                self.coef[:, 1] += self.dXrefdXdvg[1::3, iDV] * h
                self.coef[:, 2] += self.dXrefdXdvg[2::3, iDV] * h

                # insert the new coef into the refAxis
                self.refAxis.coef = self.coef.copy()
                self.refAxis._updateCurveCoef()

                # Complexify the child FFD coords
                tmp1 = np.zeros_like(self.FFD.coef, dtype="D")

                # add the effect of the global coordinates on the actual control points
                tmp1[:, 0] = self.dCcdXdvg[0::3, iDV] * h
                tmp1[:, 1] = self.dCcdXdvg[1::3, iDV] * h
                tmp1[:, 2] = self.dCcdXdvg[2::3, iDV] * h

                self.FFD.coef += tmp1

                # Store the original FFD coordinates so that we can get the delta
                oldCoefLocations = self.FFD.coef.copy()

                # compute the deriv of the child FFD coords wrt the parent by processing
                # the above CS perturbation
                new_pts = self._update_deriv(iDV, oneoverh, config=config)

                # insert this result in the the correct locations of a vector the correct
                # size
                np.put(self.FFD.coef[:, 0], self.ptAttachInd, new_pts[:, 0])
                np.put(self.FFD.coef[:, 1], self.ptAttachInd, new_pts[:, 1])
                np.put(self.FFD.coef[:, 2], self.ptAttachInd, new_pts[:, 2])

                # We have to subtract off the oldCoefLocations because we only
                # want the cascading effect on the current design variables. The
                # complex part on oldCoefLocations was already accounted for on
                # the parent.
                self.FFD.coef -= oldCoefLocations

                # sum up all of the various influences
                Jacobian[0::3, iDV] += oneoverh * np.imag(self.FFD.coef[:, 0:1])
                Jacobian[1::3, iDV] += oneoverh * np.imag(self.FFD.coef[:, 1:2])
                Jacobian[2::3, iDV] += oneoverh * np.imag(self.FFD.coef[:, 2:3])

                # decomplexify the coefficients
                self.coef = self.coef.real.astype("d")
                self.FFD.coef = self.FFD.coef.real.astype("d")
                self._unComplexifyCoef()

        if self.dXrefdXdvl is not None:
            # Now repeat for the local variables
            for iDV in range(self.dXrefdXdvl.shape[1]):
                # check if there is any dependence on this DV
                nz1 = np.count_nonzero(self.dXrefdXdvl[:, iDV])
                nz2 = np.count_nonzero(self.dCcdXdvl[:, iDV])
                if nz1 + nz2 == 0:
                    continue

                # Complexify all of the coefficients
                self.FFD.coef = refFFDCoef.astype("D")
                self.coef = refCoef.astype("D")
                self._complexifyCoef()

                # Add a complex pertubation representing the change in the child
                # reference axis wrt the parent local DVs
                self.coef[:, 0] += self.dXrefdXdvl[0::3, iDV] * h
                self.coef[:, 1] += self.dXrefdXdvl[1::3, iDV] * h
                self.coef[:, 2] += self.dXrefdXdvl[2::3, iDV] * h

                # insert the new coef into the refAxis
                self.refAxis.coef = self.coef.copy()
                self.refAxis._updateCurveCoef()

                # Complexify the child FFD coords
                tmp1 = np.zeros_like(self.FFD.coef, dtype="D")

                # add the effect of the global coordinates on the actual control points
                tmp1[:, 0] = self.dCcdXdvl[0::3, iDV] * h
                tmp1[:, 1] = self.dCcdXdvl[1::3, iDV] * h
                tmp1[:, 2] = self.dCcdXdvl[2::3, iDV] * h

                self.FFD.coef += tmp1

                # Store the original FFD coordinates so that we can get the delta
                oldCoefLocations = self.FFD.coef.copy()

                # compute the deriv of the child FFD coords wrt the parent by processing
                # the above CS perturbation
                new_pts = self._update_deriv(iDV, oneoverh, config=config, localDV=True)
                np.put(self.FFD.coef[:, 0], self.ptAttachInd, new_pts[:, 0])
                np.put(self.FFD.coef[:, 1], self.ptAttachInd, new_pts[:, 1])
                np.put(self.FFD.coef[:, 2], self.ptAttachInd, new_pts[:, 2])

                # We have to subtract off the oldCoefLocations because we only
                # want the cascading effect on the current design variables. The
                # complex part on oldCoefLocations was already accounted for on
                # the parent.
                self.FFD.coef -= oldCoefLocations

                # sum up all of the various influences
                Jacobian[0::3, iDV] += oneoverh * np.imag(self.FFD.coef[:, 0:1])
                Jacobian[1::3, iDV] += oneoverh * np.imag(self.FFD.coef[:, 1:2])
                Jacobian[2::3, iDV] += oneoverh * np.imag(self.FFD.coef[:, 2:3])

                # decomplexify the coefficients
                self.coef = self.coef.real.astype("d")
                self.FFD.coef = self.FFD.coef.real.astype("d")
                self._unComplexifyCoef()

        return Jacobian

    def _writeVols(self, handle, vol_counter, solutionTime):
        for i in range(len(self.FFD.vols)):
            writeTecplot3D(handle, "FFD_vol%d" % i, self.FFD.vols[i].coef, solutionTime)
            self.FFD.vols[i].computeData(recompute=True)
            writeTecplot3D(handle, "embedding_vol", self.FFD.vols[i].data, solutionTime)
            vol_counter += 1

        # Write children volumes:
        for child in self.children.values():
            vol_counter += child._writeVols(handle, vol_counter, solutionTime)

        return vol_counter

    def checkDerivatives(self, ptSetName):
        """
        Run a brute force FD check on ALL design variables

        Parameters
        ----------
        ptSetName : str
            name of the point set to check
        """

        print("Computing Analytic Jacobian...")
        self.zeroJacobians(ptSetName)
        for child in self.children.values():
            child.zeroJacobians(ptSetName)

        self.computeTotalJacobian(ptSetName)
        # self.computeTotalJacobian_fast(ptSetName)

        Jac = copy.deepcopy(self.JT[ptSetName])

        # Global Variables
        print("========================================")
        print("             Global Variables           ")
        print("========================================")

        if self.isChild:
            refFFDCoef = copy.copy(self.FFD.coef)
            refCoef = copy.copy(self.coef)

        coords0 = self.update(ptSetName).flatten()

        h = 1e-6

        # figure out the split between local and global Variables
        DVCountGlob, DVCountLoc, DVCountSecLoc, DVCountSpanLoc = self._getDVOffsets()

        for key in self.DV_listGlobal:
            for j in range(self.DV_listGlobal[key].nVal):
                print("========================================")
                print("      GlobalVar(%s), Value(%d)" % (key, j))
                print("========================================")

                if self.isChild:
                    self.FFD.coef = refFFDCoef.copy()
                    self.coef = refCoef.copy()
                    self.refAxis.coef = self.coef.copy()
                    self.refAxis._updateCurveCoef()

                refVal = self.DV_listGlobal[key].value[j]

                self.DV_listGlobal[key].value[j] += h

                coordsph = self.update(ptSetName).flatten()

                deriv = (coordsph - coords0) / h

                for ii in range(len(deriv)):
                    relErr = (deriv[ii] - Jac[DVCountGlob, ii]) / (1e-16 + Jac[DVCountGlob, ii])
                    absErr = deriv[ii] - Jac[DVCountGlob, ii]

                    if abs(relErr) > h * 10 and abs(absErr) > h * 10:
                        print(ii, deriv[ii], Jac[DVCountGlob, ii], relErr, absErr)

                DVCountGlob += 1
                self.DV_listGlobal[key].value[j] = refVal

        for key in self.DV_listLocal:
            for j in range(self.DV_listLocal[key].nVal):
                print("========================================")
                print("      LocalVar(%s), Value(%d)           " % (key, j))
                print("========================================")

                if self.isChild:
                    self.FFD.coef = refFFDCoef.copy()
                    self.coef = refCoef.copy()
                    self.refAxis.coef = self.coef.copy()
                    self.refAxis._updateCurveCoef()

                refVal = self.DV_listLocal[key].value[j]

                self.DV_listLocal[key].value[j] += h
                coordsph = self.update(ptSetName).flatten()

                deriv = (coordsph - coords0) / h

                for ii in range(len(deriv)):
                    relErr = (deriv[ii] - Jac[DVCountLoc, ii]) / (1e-16 + Jac[DVCountLoc, ii])
                    absErr = deriv[ii] - Jac[DVCountLoc, ii]

                    if abs(relErr) > h and abs(absErr) > h:
                        print(ii, deriv[ii], Jac[DVCountLoc, ii], relErr, absErr)

                DVCountLoc += 1
                self.DV_listLocal[key].value[j] = refVal

        for key in self.DV_listSectionLocal:
            for j in range(self.DV_listSectionLocal[key].nVal):
                print("========================================")
                print("   SectionLocalVar(%s), Value(%d)       " % (key, j))
                print("========================================")

                if self.isChild:
                    self.FFD.coef = refFFDCoef.copy()
                    self.coef = refCoef.copy()
                    self.refAxis.coef = self.coef.copy()
                    self.refAxis._updateCurveCoef()

                refVal = self.DV_listSectionLocal[key].value[j]

                self.DV_listSectionLocal[key].value[j] += h
                coordsph = self.update(ptSetName).flatten()

                deriv = (coordsph - coords0) / h

                for ii in range(len(deriv)):
                    relErr = (deriv[ii] - Jac[DVCountSecLoc, ii]) / (1e-16 + Jac[DVCountSecLoc, ii])
                    absErr = deriv[ii] - Jac[DVCountSecLoc, ii]

                    if abs(relErr) > h and abs(absErr) > h:
                        print(ii, deriv[ii], Jac[DVCountSecLoc, ii], relErr, absErr)

                DVCountSecLoc += 1
                self.DV_listSectionLocal[key].value[j] = refVal

        for key in self.DV_listSpanwiseLocal:
            for j in range(self.DV_listSpanwiseLocal[key].nVal):
                print("========================================")
                print("   SpanwiseLocalVar(%s), Value(%d)       " % (key, j))
                print("========================================")

                if self.isChild:
                    self.FFD.coef = refFFDCoef.copy()
                    self.coef = refCoef.copy()
                    self.refAxis.coef = self.coef.copy()
                    self.refAxis._updateCurveCoef()

                refVal = self.DV_listSpanwiseLocal[key].value[j]

                self.DV_listSpanwiseLocal[key].value[j] += h
                coordsph = self.update(ptSetName).flatten()

                deriv = (coordsph - coords0) / h

                for ii in range(len(deriv)):
                    relErr = (deriv[ii] - Jac[DVCountSpanLoc, ii]) / (1e-16 + Jac[DVCountSpanLoc, ii])
                    absErr = deriv[ii] - Jac[DVCountSpanLoc, ii]

                    if abs(relErr) > h and abs(absErr) > h:
                        print(ii, deriv[ii], Jac[DVCountSpanLoc, ii], relErr, absErr)

                DVCountSpanLoc += 1
                self.DV_listSpanwiseLocal[key].value[j] = refVal

        for child in self.children.values():
            child.checkDerivatives(ptSetName)

    def printDesignVariables(self):
        """
        Print a formatted list of design variables to the screen
        """
        for dg in self.DV_listGlobal:
            print("%s" % (self.DV_listGlobal[dg].name))
            for i in range(self.DV_listGlobal[dg].nVal):
                print("%20.15f" % (self.DV_listGlobal[dg].value[i]))

        for dl in self.DV_listLocal:
            print("%s" % (self.DV_listLocal[dl].name))
            for i in range(self.DV_listLocal[dl].nVal):
                print("%20.15f" % (self.DV_listLocal[dl].value[i]))

        for dsl in self.DV_listSectionLocal:
            print("%s" % (self.DV_listSectionLocal[dsl].name))
            for i in range(self.DV_listSectionLocal[dsl].nVal):
                print("%20.15f" % (self.DV_listSectionLocal[dsl].value[i]))

        for child in self.children.values():
            child.printDesignVariables()

    def sectionFrame(self, sectionIndex, sectionTransform, sectionLink, ivol=0, orient0=None, orient2="svd"):
        """
        This function computes a unique reference coordinate frame for each
        section of an FFD volume. You can choose which axis of the FFD you would
        like these sections to be defined by. For example, if we have a wing
        with a winglet, the airfoil sections which make up the wing will not all
        lie in parallel planes. We want to find a reference frame for each of
        these airfoil sections so that we can constrain local control points to
        deform within the sectional plane. Let's say the wing FFD is oriented
        with indices:

        `i`
            along chord
        `j`
            normal to wing surface
        `k`
            along span

        If we choose ``sectionIndex='k'``, this function will compute a frame which
        has two axes aligned with the k-planes of the FFD volume. This is useful
        because in some cases (as with a winglet), we want to perturb sectional
        control points within the section plane instead of in the global
        coordinate directions.

        Assumptions:

        * the normal direction is computed along the block index with size 2
        * all point for a given sectionIndex lie within a plane

        Parameters
        ----------
        sectionIndex : `i`, `j`, or `k`
            This the index of the FFD which defines a section plane.

        orient0 : None, `i`, `j`, `k`, or numpy vector. Default is None.
            Although secIndex defines the '2' axis, the '0' and '1' axes are still
            free to rotate within the section plane. We will choose the orientation
            of the '0' axis and let '1' be orthogonal. See `addLocalSectionDV`
            for a more detailed description.

        ivol : integer
            Volume ID for the volume in which section normals will be computed.

        alignStreamwise : `x`, `y`, or `z` (optional)
            If given, section frames are rotated about the k-plane normal
            so that the longitudinal axis is parallel with the given streamwise
            direction.

        rootGlobal : list
            List of sections along specified axis that will be fixed to the
            global coordinate frame.

        Returns
        -------
        sectionTransform : list of 3x3 arrays
            List of transformation matrices for the sections of a given volume.
            Transformations are set up from local section frame to global frame.
        """
        # xyz_2_idx = {"x": 0, "y": 1, "z": 2}
        ijk_2_idx = {"i": 0, "j": 1, "k": 2}
        lIndex = self.FFD.topo.lIndex[ivol]

        # Get normal index
        orient0idx = False
        orient0vec = False
        if orient0 is not None:
            if isinstance(orient0, str):
                orient0 = ijk_2_idx[orient0.lower()]
                orient0idx = True
            elif isinstance(orient0, np.ndarray):
                orient0vec = True
            else:
                raise Error("orient0 must be an index (i, j, or k) or a " "vector.")
        # Get section index and number of sections
        sectionIndex = ijk_2_idx[sectionIndex.lower()]
        nSections = lIndex.shape[sectionIndex]

        # Roll lIndex so that 0th index is sectionIndex and 1st index is orient0
        rolledlIndex = np.rollaxis(lIndex, sectionIndex, 0)
        if orient0idx:
            if orient0 != 2:
                orient0 += 1
            rolledlIndex = np.rollaxis(rolledlIndex, orient0, 1)

        # Length of sectionTransform
        Tcount = len(sectionTransform)

        for i in range(nSections):
            # Compute singular value decomposition of points in section (the
            # U matrix should provide us with a pretty good approximation
            # of the transformation matrix)
            pts = self.FFD.coef[rolledlIndex[i, :, :]]
            nJ, nI = pts.shape[:-1]
            X = np.reshape(pts, (nI * nJ, 3))
            c = np.mean(X, 0)
            A = X - c
            U, _, _ = np.linalg.svd(A.T)

            # Choose section plane normal axis
            if orient2 == "svd":
                ax2 = U[:, 2]
            elif orient2 == "ffd":
                # Use a centered FD approximation (first order at the boundaries)
                if i == 0:
                    pt = np.mean(self.FFD.coef[rolledlIndex[i, :, :]].reshape(nI * nJ, 3), 0)
                    ptp = np.mean(self.FFD.coef[rolledlIndex[i + 1, :, :]].reshape(nI * nJ, 3), 0)
                    ax2 = ptp - pt
                elif i == nSections - 1:
                    pt = np.mean(self.FFD.coef[rolledlIndex[i, :, :]].reshape(nI * nJ, 3), 0)
                    ptm = np.mean(self.FFD.coef[rolledlIndex[i - 1, :, :]].reshape(nI * nJ, 3), 0)
                    ax2 = pt - ptm
                else:
                    ptp = np.mean(self.FFD.coef[rolledlIndex[i + 1, :, :]].reshape(nI * nJ, 3), 0)
                    ptm = np.mean(self.FFD.coef[rolledlIndex[i - 1, :, :]].reshape(nI * nJ, 3), 0)
                    ax2 = ptp - ptm
                ax2 /= np.linalg.norm(ax2)
            else:
                raise Error("orient2 must be 'svd' or 'ffd'")

            # Options for choosing in-plane axes
            # 1. Align axis '0' with projection of the given vector on section
            #       plane.
            # 2. Align axis '0' with the projection of an average
            #       difference vector between opposing edges of FFD block
            #       section plane
            # 3. Use the default SVD decomposition (in general this will work).
            #       It will choose the chordwise direction as the best fit line
            #       through the section points.
            if orient0vec or orient0idx:
                if orient0vec:
                    u = orient0 / np.linalg.norm(orient0)
                else:
                    u = np.mean((pts[-1, :] - pts[0, :]), axis=0)
                    u = u / np.linalg.norm(u)
                ax0 = u - u.dot(ax2) * ax2
                ax1 = np.cross(ax2, ax0)
            else:
                ax0 = U[:, 0]
                ax1 = U[:, 1]

            T = np.vstack((ax0, ax1, ax2)).T
            sectionTransform.append(T)
            # Designate section transformation matrix for each control point in
            # section
            sectionLink[rolledlIndex[i, :, :]] = Tcount
            Tcount += 1

            # Need to initialize coefRotM to identity matrix for case with no
            # global design variables
            for j in rolledlIndex[i, :, :]:
                for coef in j:
                    self.coefRotM[coef] = np.eye(3)

        return nSections<|MERGE_RESOLUTION|>--- conflicted
+++ resolved
@@ -835,23 +835,6 @@
         if childDVGeo.isChild is False:
             raise Error("Trying to add a child FFD that has NOT been " "created as a child. This operation is illegal.")
 
-<<<<<<< HEAD
-        # check if this custom name has already been used
-        if childName in self.children:
-            raise Error(
-                f"Another child DVGeo has already been added with the name {childName}. Change the name of one of the child FFDs with the same name and try again."
-            )
-
-        # Extract the coef from the child FFD and ref axis and embed
-        # them into the parent and compute their derivatives
-        iChild = len(self.children)
-        childDVGeo.iChild = iChild
-
-        # check if a custom name is provided, if not, we will use the old naming scheme based on the iChild
-        if childName is None:
-            childName = f"child{iChild:d}"
-
-=======
         # set the index
         iChild = len(self.children)
         childDVGeo.iChild = iChild
@@ -868,7 +851,6 @@
 
         # Extract the coef from the child FFD and ref axis and embed
         # them into the parent and compute their derivatives
->>>>>>> c38bce46
         self.FFD.attachPoints(childDVGeo.FFD.coef, f"{childName}_coef")
         self.FFD.calcdPtdCoef(f"{childName}_coef")
 

--- conflicted
+++ resolved
@@ -1390,15 +1390,7 @@
         self.DVComposite = geoDVComposite(dvName, values, NDV, u, scale=scale, s=s)
         self.useComposite = True
 
-<<<<<<< HEAD
-    def addGeoDVSectionLocal(self, *args, **kwargs):
-        warnings.warn("addGeoDVSectionLocal will be deprecated, use addLocalSectionDV instead")
-        return self.addLocalSectionDV(*args, **kwargs)
-
     def getSymmetricCoefList(self, volList=None, pointSelect=None, tol=1e-8, getSymmPlane=False):
-=======
-    def getSymmetricCoefList(self, volList=None, pointSelect=None, tol=1e-8):
->>>>>>> 56c5119f
         """
         Determine the pairs of coefs that need to be constrained for symmetry.
 

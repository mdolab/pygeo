--- conflicted
+++ resolved
@@ -4570,11 +4570,7 @@
 
         # Write children volumes:
         for child in self.children.values():
-<<<<<<< HEAD
             vol_counter += child._writeVols(handle, vol_counter, solutionTime, writeEmbedding)
-=======
-            vol_counter += child._writeVols(handle, vol_counter, solutionTime)
->>>>>>> e2cdcbd5
 
         return vol_counter
 

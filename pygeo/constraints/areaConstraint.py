--- conflicted
+++ resolved
@@ -540,31 +540,6 @@
                     areab = areab / self.X0
                 areasb[:] = areab / 2.0
 
-<<<<<<< HEAD
-            for i in range(self.n):
-                v1 = p1[i, :] - p0[i, :]
-                v2 = p2[i, :] - p0[i, :]
-                SAvec = np.cross(v1, v2)
-                PA = np.dot(SAvec, self.axis)
-                if PA < 0:
-                    PAb = 0.0
-                else:
-                    PAb = areasb[i]
-                SAvecb, _ = geo_utils.dot_b(SAvec, self.axis, PAb)
-                v1b, v2b = geo_utils.cross_b(v1, v2, SAvecb)
-                p2b[i, :] = p2b[i, :] + v2b
-                p1b[i, :] = p1b[i, :] + v1b
-                p0b[i, :] = p0b[i, :] - v1b - v2b
-
-        tmpp0 = self.DVGeo.totalSensitivity(dAdp0, self.name + "p0", config=config)
-        tmpp1 = self.DVGeo.totalSensitivity(dAdp1, self.name + "p1", config=config)
-        tmpp2 = self.DVGeo.totalSensitivity(dAdp2, self.name + "p2", config=config)
-        tmpTotal = {}
-        for key in tmpp0:
-            tmpTotal[key] = tmpp0[key] + tmpp1[key] + tmpp2[key]
-
-        funcsSens[self.name] = tmpTotal
-=======
                 for i in range(self.n):
                     v1 = p1[i, :] - p0[i, :]
                     v2 = p2[i, :] - p0[i, :]
@@ -586,7 +561,6 @@
                 tmpTotal[key] = tmpp0[key] + tmpp1[key] + tmpp2[key]
 
             funcsSens[self.name] = tmpTotal
->>>>>>> 191046d4
 
     def _computeProjectedAreaTri(self, p0, p1, p2, axis, plot=False):
         """

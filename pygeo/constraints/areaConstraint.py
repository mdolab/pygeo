--- conflicted
+++ resolved
@@ -306,17 +306,8 @@
     The user should not have to deal with this class directly.
     """
 
-<<<<<<< HEAD
     def __init__(self, name, p0, v1, v2, lower, upper, scale, scaled, DVGeo, addToPyOpt, compNames):
-        self.name = name
-        self.nCon = 1
-        self.lower = lower
-        self.upper = upper
-        self.scale = scale
-=======
-    def __init__(self, name, p0, v1, v2, lower, upper, scale, scaled, DVGeo, addToPyOpt):
         super().__init__(name, 1, lower, upper, scale, DVGeo, addToPyOpt)
->>>>>>> 13449877
         self.scaled = scaled
 
         # create output array
@@ -478,17 +469,8 @@
     The user should not have to deal with this class directly.
     """
 
-<<<<<<< HEAD
     def __init__(self, name, p0, v1, v2, axis, lower, upper, scale, scaled, DVGeo, addToPyOpt, compNames):
-        self.name = name
-        self.nCon = 1
-        self.lower = lower
-        self.upper = upper
-        self.scale = scale
-=======
-    def __init__(self, name, p0, v1, v2, axis, lower, upper, scale, scaled, DVGeo, addToPyOpt):
         super().__init__(name, 1, lower, upper, scale, DVGeo, addToPyOpt)
->>>>>>> 13449877
         self.scaled = scaled
 
         # create output array

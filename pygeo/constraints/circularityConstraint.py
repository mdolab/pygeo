--- conflicted
+++ resolved
@@ -13,14 +13,9 @@
     The user should not have to deal with this class directly.
     """
 
-<<<<<<< HEAD
     def __init__(self, name, center, coords, lower, upper, scale, DVGeo, addToPyOpt, compNames):
-        self.name = name
-=======
-    def __init__(self, name, center, coords, lower, upper, scale, DVGeo, addToPyOpt):
         super().__init__(name, coords.shape[0] - 1, lower, upper, scale, DVGeo, addToPyOpt)
 
->>>>>>> 13449877
         self.center = np.array(center).reshape((1, 3))
         self.coords = coords
 

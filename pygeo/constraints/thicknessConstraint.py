--- conflicted
+++ resolved
@@ -14,12 +14,8 @@
     made. The user should not have to deal with this class directly.
     """
 
-<<<<<<< HEAD
-    def __init__(self, name, coords, lower, upper, scaled, scale, DVGeo, addToPyOpt):
+    def __init__(self, name, coords, lower, upper, scaled, scale, DVGeo, addToPyOpt, compNames):
         self.dtype = DVGeo.dtype
-=======
-    def __init__(self, name, coords, lower, upper, scaled, scale, DVGeo, addToPyOpt, compNames):
->>>>>>> 80cf705f
         super().__init__(name, len(coords) // 2, lower, upper, scale, DVGeo, addToPyOpt)
 
         self.coords = np.array(coords, dtype=self.dtype)

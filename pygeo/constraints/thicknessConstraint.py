--- conflicted
+++ resolved
@@ -88,7 +88,6 @@
             handle.write("%d %d\n" % (2 * i + 1, 2 * i + 2))
 
 
-<<<<<<< HEAD
 class DistanceConstraint(GeometricConstraint):
     """
     DVConstraints representation of a set of distance
@@ -173,8 +172,6 @@
             handle.write("%d %d\n" % (2 * i + 1, 2 * i + 2))
 
 
-=======
->>>>>>> 3404b512
 class ProjectedThicknessConstraint(GeometricConstraint):
     """
     DVConstraints representation of a set of projected thickness
@@ -244,14 +241,6 @@
             for i in range(self.nCon):
                 D_b = 1.0
 
-<<<<<<< HEAD
-                if self.scaled:
-                    D_b /= self.D0[i]
-
-                # d(dot(vec,n)/dvec = n
-                vec_b = self.dir_vec[i] * D_b
-
-=======
                 # the reverse mode seeds still need to be scaled
                 if self.scaled:
                     D_b /= self.D0[i]
@@ -269,7 +258,6 @@
                 # the reverse mode of calculating vec is just scattering the seed of vec_b to the coords
                 # vec = self.coords[2 * i] - self.coords[2 * i + 1]
                 # we just set the coordinate seeds directly into the jacobian
->>>>>>> 3404b512
                 dTdPt[i, 2 * i, :] = vec_b
                 dTdPt[i, 2 * i + 1, :] = -vec_b
 
@@ -290,10 +278,7 @@
         for i in range(len(self.coords) // 2):
             handle.write("%d %d\n" % (2 * i + 1, 2 * i + 2))
 
-<<<<<<< HEAD
-=======
         # create a seperate zone to plot the projected direction for each thickness constraint
->>>>>>> 3404b512
         handle.write("Zone T=%s_ref_directions\n" % self.name)
         handle.write("Nodes = %d, Elements = %d ZONETYPE=FELINESEG\n" % (len(self.dir_vec) * 2, len(self.dir_vec)))
         handle.write("DATAPACKING=POINT\n")

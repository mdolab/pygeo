---
title: 'pyGeo: A geometry package for multidisciplinary design optimization'
tags:
  - geometry
  - Python
authors:
#   - name: Neil Wu
#     orcid: 0000-0001-8856-9661
#     affiliation: 1
#   - name: Hannah Hajdik
#     affiliation: 1
#   - name: Ben Brelje
#     affiliation: 1
#   - name: Gaetan Kenway
#     affiliation: 1
#   - name: Charles A. Mader
#     affiliation: 1
  - name: Joaquim R. R. A. Martins
    affiliation: 1
affiliations:
 - name: Department of Aerospace Engineering, University of Michigan
   index: 1
date: October 18, 2022
bibliography: paper.bib
---

# Summary
In the field of aerodynamic shape optimization, the geometry of an object is often modified by an optimization algorithm in order to improve its performance.
A common example is the shape optimization of an aircraft wing, where the aerodynamic drag is minimized by adjusting the external shape of the wing.
In a multidisciplinary design optimization context, aerodynamics and structural mechanics are considered and optimized simultaneously, which often provides additional benefit over optimizing only a single discipline.
In such cases, the geometry takes on an even greater significance in ensuring that multiple disciplines have a consistent and unified geometry representation.

pyGeo is a geometry package for aerodynamic and multidisciplinary design optimization.
It provides some basic geometry generation capabilities, several methods for geometry parameterization, numerous geometric constraints, and some utility functions for geometry manipulation.
The parameterizations and constraints are also differentiated to enable the use of gradient-based optimizers.


# Integrations

pyGeo was originally developed to use FFDs in MACH [@Kenway2010b].


pyGeo can be used as the basis for the geometry within the MDO framework MDO of Aircraft Configurations at High Fidelity (MACH) [@Kenway2014a], [@Kenway2014c].
Through MPhys, a wrapper for MACH, pyGeo's features can also be used within another MDO framework, OpenMDAO [@Gray2019a].

The package pyOptSparse [@Wu2020a] is used to interface with the optimizer directly. 
pyGeo's modules are used to send design variables and constraints to pyOptSparse rather than the user handling these interactions.

# Geometry Generation


# Geometry Parameterization

pyGeo handles geometry manipulation through DVGeo objects. 
There are different types of DVGeo objects for different methods of geometry parameterization, but all use the same interface and create design variables which are passed to the rest of the framework for optimization. 

<<<<<<< HEAD
## FFD
=======
## Integrations
<!-- Integration with OM and MACH -->

## Geometry Generation

## Free-form deformation
The free-form deformation (FFD) method [Sederberg1986] is one of the most popular three-dimensional geometry parameterization approaches.
In this approach, the entire geometry is embedded in a flexible jelly-like block, and manipulated together with the control points of the block.
By introducing different densities of control points, a high degree of geometry control can be obtained.

Compared to other parameterizations, the FFD method has several key advantages.
Since the entire geometry is embedded, there is no need to start with or reverse-engineer a parametric geometry representation as commonly done with B-spline-based methods, where a least-squares fit is needed to generate a B-spline surface representation.
Rather than parameterizing the geometry directly, the geometric _deformation_ is parameterized instead.
This decoupling of geometry definition from geometric deformation allows for control and refinement of the deformation independently of the original geometry.
When working with multiple geometries, for example an optimization involving an aerodynamic and structural surface simultaneously, both surfaces can be embedded into the same FFD volume.
As both surfaces would be manipulated by the same volume, coincident surfaces remain coincident after deformations and this approach ensures consistency between disparate geometries.
>>>>>>> 77ca9b76


## Parametric Geometry Tools

The flexibility and ease of setup of the FFD method make it preferable for some applications.
In other applications, however, it can be beneficial to have the geometry defined in a more commonly accepted engineering format, such as a computer-aided design (CAD) model or other parametric definition of the geometry.
CAD is the industry standard, so if manufacturing of a design is desired then a CAD model defining it is required. 

If the geometry is designed parametrically, the relationships between design variables and geometry is defined in the model itself.
In an FFD model of a box, for example, the FFD points could represent the four corners of the box, but then the user would be required to define the planes in which points move to change the length, width, and height of the box.
In a parametric modelling tool, the user would create a box by defining its initial length, width, and height.
For either case, the length, width, and height (or a subset) can be controlled in the optimization process as design variables.

### Engineering Sketch Pad

The Engineering Sketch Pad (ESP) [@Haimes2013a] is an open-source CAD software for creating parametric geometries. 
ESP can be used to create general CAD models for applications ranging from conceptual to detailed design.
These geometries can then be used in external analysis tools. 
pyGeo contains the module DVGeoESP which translates an ESP model into a form usable for the MACH framework and updates it with the changes throughout the optimization. 


### OpenVSP

OpenVSP [@McDonald2022a] is a tool for creating 3D parametric geometries. 
Typically used for conceptual design, OpenVSP can be used to create geometries commonly used in aircraft vehicle applications. 
These geometries can then be used in external analysis tools. 
The DVGeoVSP module in pyGeo tranlates an OpenVSP model for use within the MACH framework and keeps it updated as the design variables are changed in the optimization. 


## Class Shape Transformation



The class shape transformation [@Kulfan2008] is a widely used airfoil parameterization. 

## Constraints

pyGeo also includes geometric constraints through the DVCon module. 
Constraints are all differentiated in order to use within gradient-based optimization. 
DVCon creates constraint objects which are passed to pyOptSparse. 

The main type of geometric constraint in DVCon is a dimensional constraint. 
In 1D this is thickness, for 2D area, and for 3D volume.
In each case the dimension of the geometry is constrained from deviating from the initial value by some amount set by the user. 
For example, a common constraint is to prevent the internal volume of a wing from falling below some set threshold.

<!-- Triangulated surface constraint -->

# Statement of Need


# Acknowledgements


# References<|MERGE_RESOLUTION|>--- conflicted
+++ resolved
@@ -39,7 +39,6 @@
 
 pyGeo was originally developed to use FFDs in MACH [@Kenway2010b].
 
-
 pyGeo can be used as the basis for the geometry within the MDO framework MDO of Aircraft Configurations at High Fidelity (MACH) [@Kenway2014a], [@Kenway2014c].
 Through MPhys, a wrapper for MACH, pyGeo's features can also be used within another MDO framework, OpenMDAO [@Gray2019a].
 
@@ -48,20 +47,10 @@
 
 # Geometry Generation
 
-
 # Geometry Parameterization
 
 pyGeo handles geometry manipulation through DVGeo objects. 
 There are different types of DVGeo objects for different methods of geometry parameterization, but all use the same interface and create design variables which are passed to the rest of the framework for optimization. 
-
-<<<<<<< HEAD
-## FFD
-=======
-## Integrations
-<!-- Integration with OM and MACH -->
-
-## Geometry Generation
-
 ## Free-form deformation
 The free-form deformation (FFD) method [Sederberg1986] is one of the most popular three-dimensional geometry parameterization approaches.
 In this approach, the entire geometry is embedded in a flexible jelly-like block, and manipulated together with the control points of the block.
@@ -73,7 +62,6 @@
 This decoupling of geometry definition from geometric deformation allows for control and refinement of the deformation independently of the original geometry.
 When working with multiple geometries, for example an optimization involving an aerodynamic and structural surface simultaneously, both surfaces can be embedded into the same FFD volume.
 As both surfaces would be manipulated by the same volume, coincident surfaces remain coincident after deformations and this approach ensures consistency between disparate geometries.
->>>>>>> 77ca9b76
 
 
 ## Parametric Geometry Tools

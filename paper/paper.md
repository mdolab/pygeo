---
title: 'pyGeo: A geometry package for multidisciplinary design optimization'
tags:
  - geometry
  - Python
authors:
  - name: Hannah Hajdik
    orcid: 0000-0002-5103-7159
    affiliation: 1
  - name: Anil Yildirim
    orcid: 0000-0002-1814-9191
    affiliation: 1
  - name: Neil Wu
    orcid: 0000-0001-8856-9661
    affiliation: 1
  - name: Ben Brelje
    orcid: 0000-0002-9819-3028
    affiliation: 1
  - name: Sabet Seraj
    orcid: 0000-0002-7364-0071
    affiliation: 1
  - name: Marco Mangano
    orcid: 0000-0001-8495-3578
    affiliation: 1
  - name: Josh Anibal
    orcid: 0000-0002-7795-2523
    affiliation: 1
  - name: Eirikur Jonsson
    orcid: 0000-0002-5166-3889
    affiliation: 1
  - name: Eytan Adler
    orcid: 0000-0002-8716-1805
    affiliation: 1
  - name: Charles A. Mader
    orcid: 0000-0002-2744-1151
    affiliation: 1
  - name: Gaetan Kenway
    orcid: 0000-0003-1352-5458
    affiliation: 1
  - name: Joaquim R. R. A. Martins
    orcid: 0000-0003-2143-1478
    affiliation: 1
affiliations:
 - name: Department of Aerospace Engineering, University of Michigan
   index: 1
date: October 18, 2022
bibliography: paper.bib
header-includes: \usepackage{subcaption}
---

# Summary
In aerodynamic shape optimization, an optimization algorithm modifies a body's geometry to improve its performance.
A common shape optimization example is adjusting the external shape of an aircraft wing to minimize the aerodynamic drag computed via computational fluid dynamics (CFD).
Multidisciplinary design optimization (MDO) couples multiple disciplines, such as aerodynamics and structural mechanics, to optimize them simultaneously, which is usually more advantageous than optimizing only a single discipline.
In such cases, the geometry must be represented consistently across multiple disciplines.

pyGeo is a geometry package for three-dimensional shape manipulation tailored for aerodynamic and multidisciplinary design optimization.
It provides basic geometry generation capabilities, several methods for geometry parameterization, numerous geometric constraints, and utility functions for geometry manipulation.
The code computes derivatives for all parameterization methods and constraint functions, enabling gradient-based optimization.
<!--MM: I am team parameTRIzation-->
<!--AY: I have more commonly used and seen "parameterization" so I changed the remaining instances of parametrization to parameterization-->

# Features

## Integrations

pyGeo is the geometry manipulation engine within the MDO of Aircraft Configurations at High Fidelity (MACH) framework [@Kenway2014a], [@Kenway2014c], which specializes in high-fidelity aerostructural optimization.
pyGeo, together with the other core MACH modules, is integrated into MPhys[^1], a more general MDO framework for high-fidelity multiphysics problems built on the even more general OpenMDAO framework [@Gray2019a].

[^1]: https://github.com/OpenMDAO/mphys

Both MACH and MPhys use pyOptSparse [@Wu2020a] to interface with optimization algorithms.
<!-- HMH: I think <both frameworks> here referred to the frameworks pyGeo is directly integrated into -->
pyGeo passes design variables and constraints to pyOptSparse directly, reducing user effort.

pyGeo was originally developed to implement and use free-form deformation (FFD) to manipulate 3D geometries in CFD-based optimization [@Kenway2010b].
The "Free-form Deformation" section describes this implementation and recent extensions in more detail. 

pyGeo's interface for design variables and constraints is independent of which discipline solvers are accessing the geometry.
This means that pyGeo geometries can interact with different types of solvers, such as structures and aerodynamics, in the same way.
This also allows direct comparison of the behavior or performance of two different solvers within the same discipline using the same geometric parameterization for each, such as two different flow solvers [@Adler2022c].

## Geometry Generation
<!-- [ ] TODO AY-: I suggest either completely removing this section, or moving it right at the end (maybe after the derivative computation section, i.e. after all geometry parameterization related sections). The main point of pygeo is the parameterization, and I think it may confuse people if we put the surface generation up first. -->
<!-- [ ] TODO AY-: After going through the paper, I am leaning towards removing this section. The geometry generation was never a critical capability of pygeo, and with our recent efforts, I think that part of the code will soon be removed from the pyGeo repo. To keep things simple and to reduce the word count, I suggest removing this. We can modify pyGeo's readme to mirror that change as well. If you really want to keep it, see my comments above about where to put this section -->
pyGeo can create simple geometries in the IGES file format, a common type readable by computer-aided design (CAD) tools.
One method to generate a surface geometry in pyGeo lofts a series of user-specified cross-sections.
This lofting is commonly used to create a wing from airfoil cross-sections (\autoref{fig:geo_gen}).
Rounded or pinched wingtip geometries can be generated quickly.
The method relies on the open-source package pySpline[^2], which handles the underlying B-spline implementation.

![Example of a wing generated with pyGeo and the airfoil used for its cross-sections.\label{fig:geo_gen}](geo_gen.pdf)

<!-- % [ ] TODO JM-: In the 3D figure, highlight the airfoils used in the lofting in red? In the airfoil figure, eliminate blank space. Eliminate grid lines?  -->
<!-- HMH: I will redo the figure -->

[^2]: https://github.com/mdolab/pyspline

## Geometry Parameterization with pyGeo


pyGeo contains several options for parameterizing geometry: variations on the FFD method, interfaces to external parametric modeling tools, and an analytic parameterization.
<!-- HMH: I added <interfaces to> back in because while we directly include the FFD methods, we do not directly include VSP/ESP -->
Because each of these parameterization methods use a common interface for interacting with the rest of the MACH framework, any parameterization can be used in place of another within an optimization setup.
The choice of parameterization depends on the user's experience, the geometry details, and whether the user needs the final design in a specific format.

<!-- MM: Should we include a list of modules/classes here for easier reference later on?-->

### Free-form Deformation
<!--
TODO:
- talk less about FFDs and more about capabilities
- ref axis and complex geometric operations for a wing
- [x] child FFD
- [x] multi FFD
- [x] redo planform DV picture to be less pixelated
- [x] ESP pic
- [x] VSP pic
- [] other pic?
-->
The free-form deformation (FFD) method [@Sederberg1986] is one of the most popular three-dimensional geometry parameterization approaches.
This approach embeds the entire reference geometry in a parameterized volume. 
The set of control points that determine the shape of the volume are displaced to manipulate the points inside. 
<!--JLA: The control points do not have to be (and often are not) on the surface of the embedding volume -->
The user can have a high degree of control over the geometry by selecting different control point densities and locations.

Individual control points can be moved to obtain local shape modifications.
In pyGeo, these are referred to as _local_ design variables because a single control point is affected.
Conversely, it is also common to define geometric operations involving a collection of control points across the entire FFD block.
These are referred to as _global_ design variables in pyGeo.
For example, twist variables can be defined as rotations of the control points about a reference axis that runs along the wing. <!-- MM: this is a good example but I feel we need to specify what twist is to a non-aerospace audience-->

\autoref{fig:FFD_DV} shows a few common planform design variables for an aircraft wing.
Parameterization based on singular value decomposition is also possible [@Wu2022b].
<!-- talk about ref axis more? -->
<!-- [ ] TODO AY-: I suggest moving the sentence on planform changes to be merged with the previous paragraph, and moving the SVD statement elsewhere. It does not flow well -->

<!-- Compared to other parameterization methods, the FFD method has several key advantages.
Since the entire geometry is embedded, there is no need to start with or reverse-engineer a parametric geometry representation as commonly done with B-spline-based methods, where a least-squares fit is needed to generate a B-spline surface representation.
Rather than parameterizing the geometry directly, the geometric _deformation_ is parameterized instead.
This decoupling of geometry definition from geometric deformation allows for control and refinement of the deformation independently of the original geometry.
When working with multiple geometries, for example, an optimization involving an aerodynamic and structural surface simultaneously, both surfaces can be embedded into the same FFD volume.
Because the same volume would manipulate both surfaces, coincident surfaces remain coincident after deformations, and this approach ensures consistency between disparate geometries. -->

![Examples of common wing planform design variables.\label{fig:FFD_DV}](ffd_dvs.pdf)

In addition to the basic FFD implementation, pyGeo offers two additional features: hierarchical FFD and multi-component FFD.

#### Hierarchical FFD
<!-- HMH: changing to child FFD - plural child FFDs -->
<!--MM: not sold on the subsection titles I made, pls provide input-->
<!--SS: Changed subsections from 'Child FFD' to 'Hierarchical FFD' and 'Multi-FFD' to 'Multi-component FFD'. Also using 'FFD blocks' instead of 'FFDs'. -->
FFD objects can be organized in a hierarchical structure within pyGeo.
Dependent, "child" FFD blocks can be embedded in the main, "parent" FFD block to enable modifications on a subset of the full geometry.
<!-- The user can define local and global variables on both objects independently.-->
<!--  HMH: do we explain the difference between local and global variables somewhere?-->
pyGeo first propagates the parent deformations to both the geometry and the child control points and then propagates the deformations of the child control points to their subset of the geometry. <!--MM: I would like to double check this sentence with Anil-->
One of the advantages of using this approach is that each FFD block can have its own independent reference axis to be used for global design variables such as rotations and scaling.
<<<<<<< HEAD
This has facilitated the definition of independent leading and trailing edge wing deformations [@Mangano2021a], wind turbine blade parameterization [@Mangano2022a],[@Madsen2019a], and hydrofoil design [@Liao2021a].
=======
This has facilitated the definition of control surface deflections [@Lyu2014c; @Mangano2021a], wind turbine blade parametrization [@Madsen2019a; @Mangano2022a], and hydrofoil design [@Liao2021a].
>>>>>>> 891bbe37
\autoref{fig:ffd_child} from the latter paper shows a case where the parent FFD block is used to scale the chord of a hydrofoil using a reference axis at the trailing edge, whereas the twist and sweep variables are defined on the child FFD block with its reference axis at the quarter-chord.

![Example of parameterization through parent-child FFD blocks [@Liao2021a] \label{fig:ffd_child}](ffd_child.png)

<!-- [ ] TODO JM-: "blocks" of "volumes". Be consistent throughout and define clearly when first mentioned -->

#### Multi-component FFD

The basic FFD implementation lacks flexibility when the geometry has intersecting components.
In such cases, pyGeo can parameterize each component using FFD and ensure a watertight surface representation at the component intersections using an inverse-distance surface deformation method [@Yildirim2021b].
This method relies on the open-source pySurf package [@Secco2018b] to compute intersections between components, perform projections, and re-mesh curves.
\autoref{fig:ffd_multi} shows an example of a component-based FFD setup for a supersonic transport aircraft.

![Example of FFD parameterization with intersecting components [@Seraj2022a]. \label{fig:ffd_multi}](ffd_multi.png)

<!-- % [x] TODO JM-: show the other side of the geometry for aesthetics, like Fig. 6? But without the FFD? -->
<!-- SS: Done. -->

### Parametric Geometry Tools

The flexibility and ease of setup of the FFD method make it preferable for some applications.
In other applications, however, it is beneficial to define the geometry in a more commonly accepted engineering format, such as a CAD model or other parametric definition.
For example, a CAD model is usually required to manufacture a design.

<!-- [X] TODO SS-HMH: If we are looking to cut text, this paragraph could be a candidate. I think one line making the point that FFD defines the deformation, whereas CAD directly defines the geometry would be sufficient. -->
<!-- [X] TODO SS-HMH: 'designed parametrically or 'defined parametrically' ? -->
If the geometry is defined parametrically, the relationships between design variables and geometry are defined in the model itself.
An FFD block only handles deformations, while parametric geometry tools directly define the geometry.
<!-- In an FFD model of a box, for example, the FFD points could represent the four corners of the box, but then the user would be required to define the planes in which points move to change the length, width, and height of the box.
In a parametric modeling tool, the user would create a box by defining its initial length, width, and height.
In either case, the length, width, and height (or a subset) can be controlled in the optimization process as design variables. -->

<!-- [X] TODO SS-HMH: The transition here is a bit abrupt without any introduction to what ESP and OpenVSP are. -->
pyGeo contains interfaces to two parametric geometry tools, the Engineering Sketch Pad (ESP) [@Haimes2013a] and OpenVSP [@McDonald2022a].
ESP is a CAD software, while OpenVSP is a conceptual design tool.
The two packages have different capabilities, but both directly define the geometry with design variables, and the created geometry can be used in external analysis tools.

<!-- [X] TODO SS-HMH: There is enough repeated text between the ESP and OpenVSP sections that we might want to describe both under 'Parametric Geometry Tools' rather than have separate subsections. -->
pyGeo interfaces with ESP and OpenVSP in similar ways.
In both cases, pyGeo takes an instance of the model and its points are associated with coordinates in a mesh from a solver in the MACH framework.
<!-- [ ] TODO JM-: I changed "reads" to "takes". Check -->
pyGeo also takes the design variables a user might have defined in the ESP or OpenVSP model.
For ESP and OpenVSP models, the pyGeo interface to the respective software stores the model in a form usable within the MACH framework and updates it as design variables are changed throughout the optimization.
The pyGeo interface to ESP was used by [@Brelje2021a] to parameterize hydrogen tanks (\autoref{fig:esp_example}) that were packaged within an aircraft wing as part of an aerostructural optimization.
pyGeo's OpenVSP interface was used to parameterize the full aircraft configuration (\autoref{fig:vsp_example}) studied in the aeropropulsive optimization work in [@Yildirim2022a].

![Example of ESP models of hydrogen tanks used through pyGeo [@Brelje2021a]. \label{fig:esp_example}](esp_example.png)

![Example of a VSP aircraft model used through VSP's pyGeo interface [@Yildirim2022a]. \label{fig:vsp_example}](vsp_example.png)

### Class Shape Transformation

The class shape transformation (CST) methodology [@Kulfan2008] is a popular airfoil parameterization.
It generates a shape using Bernstein polynomials to scale a class function, which is most often a base airfoil shape.
The class function is modified with two parameters, and the number of Bernstein polynomials is adjustable.
pyGeo contains a module that implements this airfoil parameterization.
The implementation supports design variables for the Bernstein polynomial weightings, the class function parameters, and the airfoil chord length.
pyGeo's CST implementation can only be used for 2D problems, such as airfoil optimization (\autoref{fig:cst_example}).

![Airfoil defined by three CST coefficients on each surface undergoing a perturbation in one Bernstein polynomial. \label{fig:cst_example}](cst_example.pdf)

## Constraints

pyGeo also includes geometric constraints.
<!--
Constraints are all differentiated in order to use within gradient-based optimization.
DVCon creates constraint objects which are passed to pyOptSparse.
-->
To set up a constraint, pyGeo needs a grid of points and a normal direction in which to project these points onto the geometry.
Some commonly used geometric constraints in shape optimization are thickness, area, and volume constraints.
Thickness constraints control the distance between two points to prevent excessive local deformations.
<!-- [] TODO SS-: Almost all the constraints can be described by the line below. Should this section focus on why these constraints are useful or just describe them generally? -->
<!-- HMH: Neil suggested listing more of the constraints we use, I think we could also outline why they are useful but if we are short on words that could be tricky -->
<!-- MM: see my attempt in that direction here. -->
Area and volume constraints control the 2D and 3D integrated values of this point set respectively.
<!-- MM: Maybe we can add two sentences here describing the different area constraints and how the volume is integrated, then link to picture-->
All three types constrain the geometry from deviating from the initial design by either a relative or absolute measure.

<!-- list out more constraints -->
<!-- Triangulated surface constraint -->
<!-- [] TODO SS-: Add pictures of some of these constraints? -->
<!-- HMH: working on a figure for thickness and volume constrints -->

# Parallelism
pyGeo can optionally work under distributed memory parallelism with MPI, which is a requirement when interfacing with large-scale CFD applications.
For example, the computational mesh may be partitioned and distributed among many processors by the CFD solver, and each processor may be aware of only its portion of the mesh.
pyGeo can handle such scenarios by independently manipulating the geometry on each processor and aggregating the constraints across all processors when communicating with the optimizer.

# Derivative Computation
In addition to geometry manipulation and constraints, pyGeo can compute derivatives of these operations with respect to design variables.
For the geometric deformation, pyGeo can compute the Jacobian
\begin{equation*}
\frac{\mathrm{d}X_s}{\mathrm{d}x} ,
\end{equation*}
where $X_s$ is the vector of surface mesh coordinates, and $x$ is the vector of geometric design variables.

Similarly, pyGeo can compute the constraint Jacobian
\begin{equation*}
\frac{\mathrm{d}g}{\mathrm{d}x} ,
\end{equation*}
where $g$ is the vector of geometric constraints.

For the FFD parameterization, these derivatives are computed using a combination of analytic methods [@Martins2021] and the complex-step method [@Martins2003a].
For the interfaces to OpenVSP and ESP, the derivatives are computed with parallel finite differences.
The CST derivatives are computed analytically.
<!-- [x] TODO SS-: Should we mention how derivatives for other methods are computed? -->
<!-- HMH: my thought is no because then we'd have to mention finite differences but I'd rather leave FFD out than have that be the only one mentioned -->
<!-- MM: what's wrong with FD? we could just add ", while other methods rely on finite differences" to the sentence above and wrap it-->
<!-- okay fine -->

# Statement of Need
Few open-source packages exist with comparable functionalities.
To the authors' best knowledge, the only other optimization framework that contains geometry parameterization is the CFD framework SU2 [@Economon2016a].
It supports Hicks--Henne bump functions [@Hicks1978] for airfoil optimizations and the FFD method for three-dimensional cases.
However, it cannot be used with other solvers because it is tightly integrated into the CFD solver.


Both OpenVSP and ESP can be used directly in optimization without using pyGeo, but these parameterization methods lack capabilities needed for high-fidelity MDO when used as stand-alone tools.
pyGeo fills in these gaps through parallelism, efficient gradients, and geometric constraints.
It keeps OpenVSP and ESP in the optimization loop and provides a standard interface to these tools for their use with external solvers.
<!-- % [ ] TODO JM-: check "external" rephrasing above -->

pyGeo has been used extensively in aerodynamic and aerostructural optimizations in aircraft, hydrofoil, and wind turbine applications.
<!-- [] TODO SS-: We should add a few citations for the basic FFD functionality. -->
<!-- HMH: Any ideas on which would be representative? Neil suggested uCRM, maybe we want a wind turbine and/or hydrofoil paper as well for ~range~  -->
<!-- MM: we can re-use the citations above for non-aircraft examples. For aero stuff, one of the latest Nick Bons' paprs could also be a good fit-->
Its different parameterization options have all been necessary for different optimization problems, depending on the geometry involved.
The interface to ESP made it possible to parameterize hydrogen tanks within a combined aerostructural and packaging optimization [@Brelje2021a].
pyGeo's OpenVSP interface was used in the aeropropulsive optimization of a podded electric turbofan [@Yildirim2021c].
<!-- [] TODO AY-: Citation Yildirim2022a was included above but not here. Should we add it? that starc-abl work is the biggest VSP based example we have. -->
The implementation of CST airfoil parameterization was used to compare methods for airfoil optimization [@Adler2022c].
The method for using multiple FFD volumes has been used to optimize a conventional aircraft [@Yildirim2021b], a T-shaped hydrofoil [@Liao2022], and a supersonic transport aircraft [@Seraj2022a].

<!-- [] TODO JM-: Need to end with an overarching statement summarizing what is now possible with this -->
<!-- AY: I added the following statements. please check -->
pyGeo is actively used, maintained, and developed by the MDO Lab[^1] at the University of Michigan.
The geometry parameterization capabilities provided by pyGeo will be critical for development of environmentally sustainable aircraft through design optimization.

<!-- [ ] TODO AY-: Please make sure I didnt mess up the footnote -->
[^1]: https://mdolab.engin.umich.edu


# Acknowledgements
We are grateful to the numerous pyGeo users who have contributed their time to the code and its maintenance over the years.

# References<|MERGE_RESOLUTION|>--- conflicted
+++ resolved
@@ -156,11 +156,7 @@
 <!--  HMH: do we explain the difference between local and global variables somewhere?-->
 pyGeo first propagates the parent deformations to both the geometry and the child control points and then propagates the deformations of the child control points to their subset of the geometry. <!--MM: I would like to double check this sentence with Anil-->
 One of the advantages of using this approach is that each FFD block can have its own independent reference axis to be used for global design variables such as rotations and scaling.
-<<<<<<< HEAD
-This has facilitated the definition of independent leading and trailing edge wing deformations [@Mangano2021a], wind turbine blade parameterization [@Mangano2022a],[@Madsen2019a], and hydrofoil design [@Liao2021a].
-=======
-This has facilitated the definition of control surface deflections [@Lyu2014c; @Mangano2021a], wind turbine blade parametrization [@Madsen2019a; @Mangano2022a], and hydrofoil design [@Liao2021a].
->>>>>>> 891bbe37
+This has facilitated the definition of control surface deflections [@Lyu2014c; @Mangano2021a], wind turbine blade parameterization [@Madsen2019a; @Mangano2022a], and hydrofoil design [@Liao2021a].
 \autoref{fig:ffd_child} from the latter paper shows a case where the parent FFD block is used to scale the chord of a hydrofoil using a reference axis at the trailing edge, whereas the twist and sweep variables are defined on the child FFD block with its reference axis at the quarter-chord.
 
 ![Example of parameterization through parent-child FFD blocks [@Liao2021a] \label{fig:ffd_child}](ffd_child.png)

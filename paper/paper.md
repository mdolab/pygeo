--- conflicted
+++ resolved
@@ -100,8 +100,6 @@
 This facilitates, for example, the definition of independent leading and trailing edge wing deformations [@Mangano2021a], wind turbine blade parametrization [@Mangano2022a],[@Madsen2019a], and hydrofoil design [@Liao2021a].
 Figure \autoref{fig:ffd_child} from the latter paper shows a case where the parent FFD is used for scaling the chord of an hydrofoil using a reference axis at the leading-edge, while twist and sweep local variables are defined on the children FFDs with a quarter-chord reference axis.
 
-<<<<<<< HEAD
-=======
 ![Example of parametrization through parent-children FFD blocks [@Liao2021a] \label{fig:ffd_child}](Liao2021a_children.png)
 
 
@@ -114,7 +112,6 @@
 
 ![Example of FFD parameterization with intersecting components [@Seraj2022a] \label{fig:ffd_multi}](ffd_multi.png)
 
->>>>>>> ccff4aa9
 ### Parametric Geometry Tools
 
 The flexibility and ease of setup of the FFD method make it preferable for some applications.

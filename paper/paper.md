--- conflicted
+++ resolved
@@ -49,16 +49,6 @@
 ---
 
 # Summary
-<<<<<<< HEAD
-In the field of aerodynamic shape optimization, an optimization algorithm modifies the geometry of an object to improve its performance.
-A common shape optimization example is adjusting the external shape an aircraft wing to minimize the aerodynamic drag computed via computational fluid dynamics (CFD).
-In a multidisciplinary design optimization context, aerodynamics and structural mechanics are considered and optimized simultaneously, which often provides additional benefit over optimizing only a single discipline.
-In such cases, the geometry takes on an even greater significance in ensuring that multiple disciplines have a consistent and unified geometry representation.
-
-pyGeo is a geometry package for three-dimensional shape manipulation, tailored for aerodynamic and multidisciplinary design optimization.
-It provides some basic geometry generation capabilities, several methods for geometry parameterization, numerous geometric constraints, and some utility functions for geometry manipulation.
-The code provides derivatives for all parameterization methods and constraint functions, enabling the use of gradient-based optimizers.
-=======
 In shape optimization, an algorithm modifies a body's geometry to improve its performance.
 A common shape optimization example is adjusting the shape of an aircraft wing to minimize aerodynamic drag computed via computational fluid dynamics (CFD).
 Multidisciplinary design optimization (MDO) couples multiple disciplines, such as aerodynamics and structural mechanics, to optimize them simultaneously, which is usually more advantageous than optimizing only a single discipline.
@@ -68,24 +58,15 @@
 pyGeo is a geometry package for three-dimensional shape manipulation tailored for aerodynamic and multidisciplinary design optimization.
 It provides several methods for geometry parameterization, geometric constraints, and utility functions for geometry manipulation.
 pyGeo computes derivatives for all parameterization methods and constraints, enabling gradient-based optimization.
->>>>>>> 6d60eebc
 <!--MM: I am team parameTRIzation-->
 <!--AY: I have more commonly used and seen "parameterization" so I changed the remaining instances of parametrization to parameterization-->
 
 # Features
 
-<<<<<<< HEAD
-pyGeo originally implemented Free-Form Deformation (FFD) to manipulate 3D geometries in a CFD-based optimization context[@Kenway2010b].
-More details on this implementation as well as recent extensions are summarized in the section "Free-form Deformation".
-
-pyGeo is the geometry manipulation engine within the MDO of Aircraft Configurations at High Fidelity (MACH) framework [@Kenway2014a], [@Kenway2014c], which specializes in high-fidelity aerostructural optimization.
-pyGeo, together with the other MACH core modules, are integrated in MPhys[^1], a more general-use MDO tool based in OpenMDAO [@Gray2019a].
-=======
 ## Integrations
 
 pyGeo is the geometry manipulation engine within the MDO of Aircraft Configurations at High Fidelity (MACH) framework [@Kenway2014a; @Kenway2014c], which specializes in high-fidelity aerostructural optimization.
 pyGeo is also integrated into MPhys[^1], a more general framework for high-fidelity multiphysics problems built with OpenMDAO[@Gray2019a].
->>>>>>> 6d60eebc
 
 [^1]: \url{https://github.com/OpenMDAO/mphys}
 
@@ -93,15 +74,10 @@
 <!-- HMH: I think <both frameworks> here referred to the frameworks pyGeo is directly integrated into -->
 <!-- pyGeo passes design variables and constraints to pyOptSparse directly, reducing user effort. -->
 
-<<<<<<< HEAD
-Both frameworks mentioned above use pyOptSparse [@Wu2020a] to interface with the optimization algorithm.
-pyGeo has dedicated modules to pass design variables and constraints to pyOptSparse directly rather than leaving these connections to the user.
-=======
 <!--BB: I think this section is unnecessary and not really related to the topic of integrations -->
 <!--
 pyGeo was originally developed to use free-form deformation (FFD) for manipulating 3D geometries in CFD-based optimization [@Kenway2010b].
 The "Free-form Deformation" section describes this implementation and recent extensions in more detail. -->
->>>>>>> 6d60eebc
 
 pyGeo's interface for design variables and constraints is independent of which solvers are accessing the geometry.
 This means that pyGeo geometries can interact with different types of solvers, such as structures and aerodynamics, in the same way.
@@ -112,14 +88,6 @@
 <!-- [x] TODO AY-: After going through the paper, I am leaning towards removing this section. The geometry generation was never a critical capability of pygeo, and with our recent efforts, I think that part of the code will soon be removed from the pyGeo repo. To keep things simple and to reduce the word count, I suggest removing this. We can modify pyGeo's readme to mirror that change as well. If you really want to keep it, see my comments above about where to put this section -->
 <!-- commenting this out in case we want pieces for another section -->
 
-<<<<<<< HEAD
-pyGeo can create simple geometries in the IGES file format, a common type readable by computer-aided design (CAD) tools.
-One method of geometry generation in pyGeo is generating a surface by lofting between user-specified cross-section, which is most commonly used to create a wing from airfoil cross-sections (\autoref{fig:geo_gen}).
-In particular, rounded or pinched wingtip geometries can be generated easily.
-These features rely on the open-source package pySpline[^2], which handles the underlying B-spline implementation.
-
-![Example of a wing generated with pyGeo and the airfoil used for its cross-sections.\label{fig:geo_gen}](geo_gen.pdf)
-=======
 <!-- pyGeo can create simple geometries in the IGES file format, a common type readable by computer-aided design (CAD) tools. -->
 <!-- One method to generate a surface geometry in pyGeo lofts a series of user-specified cross-sections. -->
 <!-- This lofting is commonly used to create a wing from airfoil cross-sections (\autoref{fig:geo_gen}). -->
@@ -127,7 +95,6 @@
 <!-- The method relies on the open-source package pySpline[^2], which handles the underlying B-spline implementation. -->
 
 <!-- ![Example of a wing generated with pyGeo and the airfoil used for its cross-sections.\label{fig:geo_gen}](geo_gen.pdf) -->
->>>>>>> 6d60eebc
 
 <!-- % [section removed] TODO JM-: In the 3D figure, highlight the airfoils used in the lofting in red? In the airfoil figure, eliminate blank space. Eliminate grid lines?  -->
 <!-- HMH: I will redo the figure -->
@@ -158,18 +125,6 @@
 - [] other pic?
 -->
 The free-form deformation (FFD) method [@Sederberg1986] is one of the most popular three-dimensional geometry parameterization approaches.
-<<<<<<< HEAD
-In this approach, the entire reference geometry is embedded in a parameterized volume. 
-The set of control points that determine the shape of the volume can be displaced to change the location of the points inside. 
-<!--JLA: The control points do not have to be (and often are not) on the surface of the embedding volume -->
-A high degree of geometry control can be realized by the user by selecting different control point densities and locations.
-
-In general, individual control points can be moved to obtain local shape modifications.
-In pyGeo these are referred to as local design variables because a single control point is affected.
-However, in practice it is more common to define geometric operations involving a collection of FFD nodal movements.
-In pyGeo these are referred to as global design variables because the control points of the entire FFD can be affected.
-For example, twist variables can be defined as rotations of the control points about a reference axis which runs along the wing. <!-- MM: this is a good example but I feel we need to specify what twist is to a non-aerospace audience-->
-=======
 This approach embeds the entire reference geometry in a parameterized volume. 
 The set of control points that determine the shape of the volume are displaced to manipulate the points inside. 
 <!--JLA: The control points do not have to be (and often are not) on the surface of the embedding volume -->
@@ -180,7 +135,6 @@
 Conversely, it is also common to define geometric operations involving a collection of control points across the entire FFD block.
 These are referred to as _global_ design variables in pyGeo.
 For example, wing twist variables can be defined as rotations of the control points about a reference axis that runs along the wing. <!-- MM: this is a good example but I feel we need to specify what twist is to a non-aerospace audience-->
->>>>>>> 6d60eebc
 \autoref{fig:FFD_DV} shows a few common planform design variables for an aircraft wing.
 
 Design variables formulated from groupings of FFD control points often exhibit ill conditioning. 
@@ -231,16 +185,6 @@
 ### Parametric Geometry Tools
 
 The flexibility and ease of setup of the FFD method make it preferable for some applications.
-<<<<<<< HEAD
-In other applications, however, it can be beneficial to have the geometry defined in a more commonly accepted engineering format, such as a CAD model or other parametric definitions of the geometry.
-CAD is the industry standard, so if manufacturing of a design is desired then a CAD model defining it is required.
-
-If the geometry is designed parametrically, the relationships between design variables and geometry is defined in the model itself.
-In an FFD model of a box, for example, the FFD points could represent the four corners of the box, but then the user would be required to define the control point groupings to change the length, width, and height of the box.
-In a parametric modelling tool, the user would create a box by defining its initial length, width, and height.
-For either case, the length, width, and height (or a subset) can be controlled in the optimization process as design variables.
-
-=======
 In other applications, however, it is beneficial to define the geometry in a more commonly accepted engineering format, such as a CAD model or other parametric definition.
 For example, a CAD model is usually required to manufacture a design.
 
@@ -258,7 +202,6 @@
 The two packages have different capabilities, but both directly define the geometry with design variables, and the created geometry can be used in external analysis tools.
 
 <!-- [X] TODO SS-HMH: There is enough repeated text between the ESP and OpenVSP sections that we might want to describe both under 'Parametric Geometry Tools' rather than have separate subsections. -->
->>>>>>> 6d60eebc
 pyGeo interfaces with ESP and OpenVSP in similar ways.
 In both cases, pyGeo takes an instance of the model and its points are associated with coordinates in a mesh from a solver in the MACH framework.
 <!-- [ ] TODO JM-: I changed "reads" to "takes". Check -->
@@ -319,22 +262,14 @@
 pyGeo can handle such scenarios by independently manipulating the geometry on each processor and aggregating the constraints across all processors when communicating with the optimizer.
 
 # Derivative Computation
-<<<<<<< HEAD
-In addition to geometry manipulation and constraints, pyGeo is able to compute derivatives of these operations with respect to design variables.
-=======
 In addition to geometry manipulation and constraints, pyGeo can compute derivatives of these operations with respect to design variables.
->>>>>>> 6d60eebc
 For the geometric deformation, pyGeo can compute the Jacobian
 \begin{equation*}
 \frac{\mathrm{d}X_s}{\mathrm{d}x} ,
 \end{equation*}
 where $X_s$ is the vector of surface mesh coordinates, and $x$ is the vector of geometric design variables.
 
-<<<<<<< HEAD
-Similarly, for the constraints, the Jacobian
-=======
 Similarly, pyGeo can compute the constraint Jacobian
->>>>>>> 6d60eebc
 \begin{equation*}
 \frac{\mathrm{d}g}{\mathrm{d}x} ,
 \end{equation*}
@@ -349,22 +284,6 @@
 <!-- okay fine -->
 
 # Statement of Need
-<<<<<<< HEAD
-Very few open-source packages exist with comparable functionalities.
-To the best knowledge of the authors, the only other optimization framework that contains geometry parameterization is SU2 [@Economon2016a].
-It supports Hicks--Henne bump functions for airfoil optimizations and the FFD method for three-dimensional cases.
-However, it cannot be used with other solvers because it is directly integrated into the CFD solver SU2.
-
-It is worth noting here that both OpenVSP and ESP can be used directly in optimization without using pyGeo.
-However, when used as stand-alone tools these parameterization methods lack capabilities needed for high-fidelity MDO.
-pyGeo enables high-fidelity MDO with these tools through parallelism, efficient gradients, and geometric constraints, all while keeping the original tool in the optimization loop.
-It provides an interface to OpenVSP and ESP that allows for their use with solvers beyond those which they are natively tied to.
-
-pyGeo has been used extensively in aerodynamic and aerostructural optimizations within aerospace engineering and related fields.
-Its different parametrization options have all been necessary for different optimization problems depending on the geometry involved.
-The interface to ESP made it possible to parameterize hydrogen tanks within a combined aerostructural and packing optimization [@Brelje2021a].
-pyGeo's OpenVSP interface was used in the aeropropulsive optimization of a podded electric turbofan [@Yildirim2021c].
-=======
 Few open-source packages exist with comparable functionalities.
 To the authors' best knowledge, the only other optimization framework that contains geometry parameterization is the CFD framework SU2 [@Economon2016a].
 It supports Hicks--Henne bump functions [@Hicks1978] for airfoil optimizations and the FFD method for three-dimensional cases.
@@ -384,7 +303,6 @@
 The interface to ESP made it possible to parameterize hydrogen tanks within a combined aerostructural and packaging optimization [@Brelje2021a].
 pyGeo's OpenVSP interface was used in aeropropulsive optimizations [@Yildirim2021c; @Yildirim2022a].
 <!-- [x] TODO AY-: Citation Yildirim2022a was included above but not here. Should we add it? that starc-abl work is the biggest VSP based example we have. -->
->>>>>>> 6d60eebc
 The implementation of CST airfoil parameterization was used to compare methods for airfoil optimization [@Adler2022c].
 The method for using multiple FFD volumes has been used to optimize a conventional aircraft [@Yildirim2021b], a T-shaped hydrofoil [@Liao2022], and a supersonic transport aircraft [@Seraj2022a].
 

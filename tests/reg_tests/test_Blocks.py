--- conflicted
+++ resolved
@@ -46,19 +46,12 @@
         os.remove(file_name)
         tiny.addRefAxis('ref', xFraction=0.5, alignIndex='j', rotType=7)
 
-<<<<<<< HEAD
         # Make tiny FFD
         ffd_name = '../inputFiles/small_cube_{:02d}.xyz'.format(testID)
         file_name = os.path.join(self.base_path, ffd_name)
         self.make_cube_ffd(file_name, 0, 0, 0, 2, 2, 2)
         small = DVGeometry(file_name, child=True, complex=isComplex)
         os.remove(file_name)
-=======
-        # Make small FFD
-        ffd_name = os.path.join(self.base_path,'../inputFiles/small_cube.xyz')
-        self.make_cube_ffd(ffd_name, 0, 0, 0, 2, 2, 2)
-        small = DVGeometry(ffd_name, child=True)
->>>>>>> 6be0c7f3
         small.addRefAxis('ref', xFraction=0.5, alignIndex='j')
 
         # Make big FFD

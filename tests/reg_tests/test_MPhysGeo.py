--- conflicted
+++ resolved
@@ -45,21 +45,12 @@
 localDVParent = {"funcName": "nom_addLocalDV", "funcParams": localDVFuncParamsParent, "lower": -1.0, "upper": 1.0, "val": 12*[0.0]}
 globalDVChild = {"funcName": "nom_addGlobalDV", "funcParams": globalDVFuncParamsChild, "lower": -1.0, "upper": 0.0, "val": -1.0}
 
-<<<<<<< HEAD
 ffd_test_params = [
     {"name": "MPhys_FFD_oneFFD_global", "dvInfo": [globalDVParent]},
     {"name": "MPhys_FFD_oneFFD_local", "dvInfo": [localDVParent]},
     {"name": "MPhys_FFD_childFFD_global", "dvInfo": [globalDVParent, globalDVChild]},
 ]
 
-@unittest.skipUnless(mphysInstalled, "OpenMDAO and MPhys are required to test the pyGeo MPhys wrapper")
-@parameterized_class(ffd_test_params)
-=======
-test_params_ffd = [
-    {"name": "MPhys_FFD_global", "funcNames": ["nom_addGlobalDV"], "funcParams": [globalDVFuncParams], "lower": [-1.0], "upper": [1.0], "val": [-1.0]},
-    {"name": "MPhys_FFD_local", "funcNames": ["nom_addLocalDV"], "funcParams": [localDVFuncParams], "lower": [-1.0], "upper": [1.0], "val": [12*[0.0]]},
-]
-
 # DVConstraints functionals to test
 test_params_constraints_box = [
     {
@@ -129,8 +120,7 @@
 ]
 
 @unittest.skipUnless(omInstalled, "OpenMDAO is required to test the pyGeo MPhys wrapper")
-@parameterized_class(test_params_ffd)
->>>>>>> 6f2e02e6
+@parameterized_class(ffd_test_params)
 class TestDVGeoMPhysFFD(unittest.TestCase):
     def setUp(self):
         # give the OM Group access to the test case attributes

--- conflicted
+++ resolved
@@ -1,14 +1,10 @@
 # Standard Python modules
+from collections import OrderedDict
+import copy
 import os
 import unittest
-<<<<<<< HEAD
 
 # External modules
-=======
-import numpy as np
-import copy
-from collections import OrderedDict
->>>>>>> 94909eba
 from baseclasses import BaseRegTest
 from mpi4py import MPI
 import numpy as np
@@ -160,7 +156,7 @@
             handler.assert_allclose(maxError, 0.0, "sphere_derivs", rtol=1e0, atol=1e-10)
 
 
-@unittest.skipIf(missing_openvsp, "requires openvsp Python API")
+@unittest.skipUnless(openvspInstalled, "requires openvsp Python API")
 class RegTestPyGeoVSPSerial(unittest.TestCase):
 
     # this will be tested in serial only
